# KubeRay

[![Build Status](https://github.com/ray-project/kuberay/workflows/Go-build-and-test/badge.svg)](https://github.com/ray-project/kuberay/actions)
[![Go Report Card](https://goreportcard.com/badge/github.com/ray-project/kuberay)](https://goreportcard.com/report/github.com/ray-project/kuberay)

KubeRay is an open source toolkit to run Ray applications on Kubernetes.

KubeRay provides several tools to improve running and managing Ray's experience on Kubernetes.

- Ray Operator
- Backend services to create/delete cluster resources
- Kubectl plugin/CLI to operate CRD objects
- Data Scientist centric workspace for fast prototyping (incubating)
- Native Job and Serving integration with Clusters (incubating)
- Kubernetes event dumper for ray clusters/pod/services (future work)
- Operator Integration with Kubernetes node problem detector (future work)

## Documentation

You can view detailed documentation and guides at [https://ray-project.github.io/kuberay/](https://ray-project.github.io/kuberay/)

## Quick Start

### Use Yaml

#### Nightly version

```
kubectl create -k "github.com/ray-project/kuberay/manifests/cluster-scope-resources"
kubectl apply -k "github.com/ray-project/kuberay/manifests/base"
```

#### Stable version

```
kubectl create -k "github.com/ray-project/kuberay/manifests/cluster-scope-resources?ref=v0.2.0"
kubectl apply -k "github.com/ray-project/kuberay/manifests/base?ref=v0.2.0"
```

> Observe that we must use `kubectl create` to install cluster-scoped resources.
<<<<<<< HEAD
> The corresponding `kubectl apply` command will not work. This is tracked in [KubeRay issue #271](https://github.com/ray-project/kuberay/issues/271).
=======
> The corresponding `kubectl apply` command will not work. See [KubeRay issue #271](https://github.com/ray-project/kuberay/issues/271).
>>>>>>> d37a7fbd

#### Single Namespace version

It is possible that the user can only access one single namespace while deploying KubeRay. To deploy KubeRay in a single namespace, the user
can use following commands.

```
# Nightly version
export KUBERAY_NAMESPACE=<my-awesome-namespace>
# executed by cluster admin
kustomize build "github.com/ray-project/kuberay/manifests/overlays/single-namespace-resources" | envsubst | kubectl create -f -
# executed by user
kustomize build "github.com/ray-project/kuberay/manifests/overlays/single-namespace" | envsubst | kubectl apply -f -

# Stable version
export KUBERAY_NAMESPACE=<my-awesome-namespace>
# executed by cluster admin
kustomize build "github.com/ray-project/kuberay/manifests/overlays/single-namespace-resources?ref=v0.2.0" | envsubst | kubectl create -f -
# executed by user
kustomize build "github.com/ray-project/kuberay/manifests/overlays/single-namespace?ref=v0.2.0" | envsubst | kubectl apply -f -

```

### Use helm chart

A helm chart is a collection of files that describe a related set of Kubernetes resources. It can help users to deploy ray-operator and ray clusters conveniently.
Please read [kuberay-operator](helm-chart/kuberay-operator/README.md) to deploy an operator and [ray-cluster](helm-chart/ray-cluster/README.md) to deploy a custom cluster.

### Monitor

We have add a parameter `--metrics-expose-port=8080` to open the port and expose metrics both for the ray cluster and our control plane. We also leverage the [Prometheus Operator](https://github.com/prometheus-operator/prometheus-operator) to start the whole monitoring system.

You can quickly deploy one by the following on your own kubernetes cluster by using the scripts in install:
```shell
./install/prometheus/install.sh
```
It will set up the prometheus stack and deploy the related service monitor in `config/prometheus`

Then you can also use the json in `config/grafana` to generate the dashboards.

## Development

Please read our [CONTRIBUTING](CONTRIBUTING.md) guide before making a pull request. Refer to our [DEVELOPMENT](./ray-operator/DEVELOPMENT.md) to build and run tests locally.

## Security

If you discover a potential security issue in this project, or think you may
have discovered a security issue, we ask that you notify KubeRay Security via our
[Slack Channel](https://ray-distributed.slack.com/archives/C02GFQ82JPM).
Please do **not** create a public GitHub issue.

## License

This project is licensed under the [Apache-2.0 License](LICENSE).<|MERGE_RESOLUTION|>--- conflicted
+++ resolved
@@ -38,11 +38,7 @@
 ```
 
 > Observe that we must use `kubectl create` to install cluster-scoped resources.
-<<<<<<< HEAD
-> The corresponding `kubectl apply` command will not work. This is tracked in [KubeRay issue #271](https://github.com/ray-project/kuberay/issues/271).
-=======
 > The corresponding `kubectl apply` command will not work. See [KubeRay issue #271](https://github.com/ray-project/kuberay/issues/271).
->>>>>>> d37a7fbd
 
 #### Single Namespace version
 
