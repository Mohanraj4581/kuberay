--- conflicted
+++ resolved
@@ -17,11 +17,7 @@
 	cmd := &cobra.Command{Use: "cluster"}
 
 	err := fakeCreateClusterOptions.Complete(cmd, fakeArgs)
-<<<<<<< HEAD
-	assert.NoError(t, err)
-=======
 	require.NoError(t, err)
->>>>>>> ffa6a300
 	assert.Equal(t, "default", *fakeCreateClusterOptions.configFlags.Namespace)
 	assert.Equal(t, "testRayClusterName", fakeCreateClusterOptions.clusterName)
 }
@@ -31,17 +27,10 @@
 	testNS, testContext, testBT, testImpersonate := "test-namespace", "test-context", "test-bearer-token", "test-person"
 
 	kubeConfigWithCurrentContext, err := util.CreateTempKubeConfigFile(t, testContext)
-<<<<<<< HEAD
-	assert.NoError(t, err)
-
-	kubeConfigWithoutCurrentContext, err := util.CreateTempKubeConfigFile(t, "")
-	assert.NoError(t, err)
-=======
 	require.NoError(t, err)
 
 	kubeConfigWithoutCurrentContext, err := util.CreateTempKubeConfigFile(t, "")
 	require.NoError(t, err)
->>>>>>> ffa6a300
 
 	tests := []struct {
 		name        string
@@ -86,39 +75,6 @@
 				},
 				ioStreams: &testStreams,
 			},
-<<<<<<< HEAD
-			expectError: "no context is currently set, use \"--context\" or \"kubectl config use-context <context>\" to select a new one",
-		},
-		{
-			name: "no error when kubeconfig has current context and --context switch isn't set",
-			opts: &CreateClusterOptions{
-				configFlags: &genericclioptions.ConfigFlags{
-					KubeConfig: &kubeConfigWithCurrentContext,
-				},
-				ioStreams: &testStreams,
-			},
-		},
-		{
-			name: "no error when kubeconfig has no current context and --context switch is set",
-			opts: &CreateClusterOptions{
-				configFlags: &genericclioptions.ConfigFlags{
-					KubeConfig: &kubeConfigWithoutCurrentContext,
-					Context:    &testContext,
-				},
-				ioStreams: &testStreams,
-			},
-		},
-		{
-			name: "no error when kubeconfig has current context and --context switch is set",
-			opts: &CreateClusterOptions{
-				configFlags: &genericclioptions.ConfigFlags{
-					KubeConfig: &kubeConfigWithCurrentContext,
-					Context:    &testContext,
-				},
-				ioStreams: &testStreams,
-			},
-=======
->>>>>>> ffa6a300
 		},
 		{
 			name: "Successful submit job validation with RayJob",
@@ -149,15 +105,9 @@
 		t.Run(tc.name, func(t *testing.T) {
 			err := tc.opts.Validate()
 			if tc.expectError != "" {
-<<<<<<< HEAD
-				assert.Error(t, err, tc.expectError)
-			} else {
-				assert.NoError(t, err)
-=======
 				require.Error(t, err, tc.expectError)
 			} else {
 				require.NoError(t, err)
->>>>>>> ffa6a300
 			}
 		})
 	}
