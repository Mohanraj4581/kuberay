package session

import (
	"testing"

	"github.com/ray-project/kuberay/kubectl-plugin/pkg/util"
	"github.com/spf13/cobra"
	"github.com/stretchr/testify/assert"
	"github.com/stretchr/testify/require"
	"k8s.io/cli-runtime/pkg/genericiooptions"
)

func TestComplete(t *testing.T) {
	cmd := &cobra.Command{Use: "session"}

	tests := []struct {
		name                 string
		namespace            string
		expectedResourceType util.ResourceType
		expectedNamespace    string
		expectedName         string
		args                 []string
		hasErr               bool
	}{
		{
			name:                 "valid raycluster without namespace",
			namespace:            "",
			args:                 []string{"raycluster/test-raycluster"},
			expectedResourceType: util.RayCluster,
			expectedNamespace:    "default",
			expectedName:         "test-raycluster",
			hasErr:               false,
		},
		{
			name:                 "valid RayCluster with namespace",
			namespace:            "test-namespace",
			args:                 []string{"raycluster/test-raycluster"},
			expectedResourceType: util.RayCluster,
			expectedNamespace:    "test-namespace",
			expectedName:         "test-raycluster",
			hasErr:               false,
		},
		{
			name:                 "valid RayJob without namespace",
			namespace:            "",
			args:                 []string{"rayjob/test-rayjob"},
			expectedResourceType: util.RayJob,
			expectedNamespace:    "default",
			expectedName:         "test-rayjob",
			hasErr:               false,
		},
		{
			name:                 "valid RayService without namespace",
			namespace:            "",
			args:                 []string{"rayservice/test-rayservice"},
			expectedResourceType: util.RayService,
			expectedNamespace:    "default",
			expectedName:         "test-rayservice",
			hasErr:               false,
		},
		{
			name:                 "no slash default to raycluster",
			namespace:            "",
			args:                 []string{"test-resource"},
			expectedResourceType: util.RayCluster,
			expectedNamespace:    "default",
			expectedName:         "test-resource",
			hasErr:               false,
		},
		{
			name:   "invalid args (no args)",
			args:   []string{},
			hasErr: true,
		},
		{
			name:   "invalid args (too many args)",
			args:   []string{"raycluster/test-raycluster", "extra-arg"},
			hasErr: true,
		},
		{
			name:   "invalid args (no resource type)",
			args:   []string{"/test-resource"},
			hasErr: true,
		},
		{
			name:   "invalid args (no resource name)",
			args:   []string{"raycluster/"},
			hasErr: true,
		},
		{
			name:   "invalid args (invalid resource type)",
			args:   []string{"invalid-type/test-resource"},
			hasErr: true,
		},
	}

	for _, tc := range tests {
		t.Run(tc.name, func(t *testing.T) {
			testStreams, _, _, _ := genericiooptions.NewTestIOStreams()
			fakeSessionOptions := NewSessionOptions(testStreams)
			fakeSessionOptions.configFlags.Namespace = &tc.namespace
			err := fakeSessionOptions.Complete(cmd, tc.args)
			if tc.hasErr {
<<<<<<< HEAD
				assert.Error(t, err)
			} else {
				assert.NoError(t, err)
=======
				require.Error(t, err)
			} else {
				require.NoError(t, err)
>>>>>>> ffa6a300
				assert.Equal(t, tc.expectedNamespace, fakeSessionOptions.Namespace)
				assert.Equal(t, tc.expectedResourceType, fakeSessionOptions.ResourceType)
				assert.Equal(t, tc.expectedName, fakeSessionOptions.ResourceName)
			}
		})
	}
}<|MERGE_RESOLUTION|>--- conflicted
+++ resolved
@@ -101,15 +101,9 @@
 			fakeSessionOptions.configFlags.Namespace = &tc.namespace
 			err := fakeSessionOptions.Complete(cmd, tc.args)
 			if tc.hasErr {
-<<<<<<< HEAD
-				assert.Error(t, err)
-			} else {
-				assert.NoError(t, err)
-=======
 				require.Error(t, err)
 			} else {
 				require.NoError(t, err)
->>>>>>> ffa6a300
 				assert.Equal(t, tc.expectedNamespace, fakeSessionOptions.Namespace)
 				assert.Equal(t, tc.expectedResourceType, fakeSessionOptions.ResourceType)
 				assert.Equal(t, tc.expectedName, fakeSessionOptions.ResourceName)
