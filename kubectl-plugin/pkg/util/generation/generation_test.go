--- conflicted
+++ resolved
@@ -101,13 +101,8 @@
 	result := testRayClusterYamlObject.GenerateRayClusterApplyConfig()
 
 	resultString, err := ConvertRayClusterApplyConfigToYaml(result)
-<<<<<<< HEAD
-	assert.NoError(t, err)
-	expectedResultYaml := `apiVersion: ray.io/v1
-=======
 	require.NoError(t, err)
 	expectedResultYaml := fmt.Sprintf(`apiVersion: ray.io/v1
->>>>>>> ffa6a300
 kind: RayCluster
 metadata:
   name: test-ray-cluster
@@ -137,11 +132,7 @@
               cpu: "1"
               memory: 5Gi
               nvidia.com/gpu: "1"
-<<<<<<< HEAD
-  rayVersion: 2.39.0
-=======
   rayVersion: %s
->>>>>>> ffa6a300
   workerGroupSpecs:
   - groupName: default-group
     rayStartParams:
