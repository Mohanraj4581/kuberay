/*

Licensed under the Apache License, Version 2.0 (the "License");
you may not use this file except in compliance with the License.
You may obtain a copy of the License at

    http://www.apache.org/licenses/LICENSE-2.0

Unless required by applicable law or agreed to in writing, software
distributed under the License is distributed on an "AS IS" BASIS,
WITHOUT WARRANTIES OR CONDITIONS OF ANY KIND, either express or implied.
See the License for the specific language governing permissions and
limitations under the License.
*/

package ray

import (
	"context"
	"errors"
	"fmt"
	"os"
	"strconv"
	"strings"
	"testing"
	"time"

	rayv1 "github.com/ray-project/kuberay/ray-operator/apis/ray/v1"
	"github.com/ray-project/kuberay/ray-operator/controllers/ray/common"
	"github.com/ray-project/kuberay/ray-operator/controllers/ray/expectations"
	"github.com/ray-project/kuberay/ray-operator/controllers/ray/utils"
	"github.com/ray-project/kuberay/ray-operator/pkg/client/clientset/versioned/scheme"
	"github.com/ray-project/kuberay/ray-operator/pkg/features"
	"github.com/ray-project/kuberay/ray-operator/test/support"

	. "github.com/onsi/ginkgo/v2"
	"github.com/stretchr/testify/assert"

	batchv1 "k8s.io/api/batch/v1"
	corev1 "k8s.io/api/core/v1"
	rbacv1 "k8s.io/api/rbac/v1"
	k8serrors "k8s.io/apimachinery/pkg/api/errors"
	"k8s.io/apimachinery/pkg/api/meta"
	"k8s.io/apimachinery/pkg/api/resource"
	metav1 "k8s.io/apimachinery/pkg/apis/meta/v1"
	"k8s.io/apimachinery/pkg/labels"
	"k8s.io/apimachinery/pkg/runtime"
	"k8s.io/apimachinery/pkg/selection"
	"k8s.io/apimachinery/pkg/types"
	"k8s.io/apimachinery/pkg/util/intstr"
	"k8s.io/client-go/tools/record"
	"k8s.io/utils/ptr"

	"sigs.k8s.io/controller-runtime/pkg/client"
	clientFake "sigs.k8s.io/controller-runtime/pkg/client/fake"
	"sigs.k8s.io/controller-runtime/pkg/client/interceptor"
	"sigs.k8s.io/controller-runtime/pkg/controller/controllerutil"
	logf "sigs.k8s.io/controller-runtime/pkg/log"
	"sigs.k8s.io/controller-runtime/pkg/log/zap"
	// +kubebuilder:scaffold:imports
)

var (
	namespaceStr            string
	instanceName            string
	enableInTreeAutoscaling bool
	headGroupNameStr        string
	groupNameStr            string
	expectReplicaNum        int32
	expectNumOfHostNum      int32
	testPods                []runtime.Object
	testPodsNoHeadIP        []runtime.Object
	testRayCluster          *rayv1.RayCluster
	headSelector            labels.Selector
	headNodeIP              string
	headNodeName            string
	testServices            []runtime.Object
	workerSelector          labels.Selector
	workersToDelete         []string
)

const (
	// MultiKueueController represents the vaue of the MultiKueue controller
	MultiKueueController = "kueue.x-k8s.io/multikueue"
)

func setupTest(t *testing.T) {
	logf.SetLogger(zap.New(zap.WriteTo(GinkgoWriter), zap.UseDevMode(true)))
	namespaceStr = "default"
	instanceName = "raycluster-sample"
	enableInTreeAutoscaling = true
	headGroupNameStr = "head-group"
	groupNameStr = "small-group"
	expectReplicaNum = 3
	expectNumOfHostNum = 1
	workersToDelete = []string{"pod1", "pod2"}
	headNodeIP = "1.2.3.4"
	headNodeName = "headNode"
	testPods = []runtime.Object{
		&corev1.Pod{
			ObjectMeta: metav1.ObjectMeta{
				Name:      headNodeName,
				Namespace: namespaceStr,
				Labels: map[string]string{
					utils.RayNodeLabelKey:      "yes",
					utils.RayClusterLabelKey:   instanceName,
					utils.RayNodeTypeLabelKey:  string(rayv1.HeadNode),
					utils.RayNodeGroupLabelKey: headGroupNameStr,
				},
			},
			Spec: corev1.PodSpec{
				Containers: []corev1.Container{
					{
						Name:    "ray-head",
						Image:   "rayproject/autoscaler",
						Command: []string{"python"},
						Args:    []string{"/opt/code.py"},
					},
				},
			},
			Status: corev1.PodStatus{
				Phase: corev1.PodRunning,
				PodIP: headNodeIP,
				ContainerStatuses: []corev1.ContainerStatus{
					{
						Name:  "ray-head",
						State: corev1.ContainerState{},
					},
				},
			},
		},
		&corev1.Pod{
			ObjectMeta: metav1.ObjectMeta{
				Name:      "pod1",
				Namespace: namespaceStr,
				Labels: map[string]string{
					utils.RayNodeLabelKey:      "yes",
					utils.RayClusterLabelKey:   instanceName,
					utils.RayNodeGroupLabelKey: groupNameStr,
				},
			},
			Spec: corev1.PodSpec{
				Containers: []corev1.Container{
					{
						Name:    "ray-worker",
						Image:   "rayproject/autoscaler",
						Command: []string{"echo"},
						Args:    []string{"Hello Ray"},
					},
				},
			},
			Status: corev1.PodStatus{
				Phase: corev1.PodRunning,
				ContainerStatuses: []corev1.ContainerStatus{
					{
						Name:  "ray-worker",
						State: corev1.ContainerState{},
					},
				},
			},
		},
		&corev1.Pod{
			ObjectMeta: metav1.ObjectMeta{
				Name:      "pod2",
				Namespace: namespaceStr,
				Labels: map[string]string{
					utils.RayNodeLabelKey:      "yes",
					utils.RayClusterLabelKey:   instanceName,
					utils.RayNodeGroupLabelKey: groupNameStr,
				},
			},
			Spec: corev1.PodSpec{
				Containers: []corev1.Container{
					{
						Name:    "ray-worker",
						Image:   "rayproject/autoscaler",
						Command: []string{"echo"},
						Args:    []string{"Hello Ray"},
					},
				},
			},
			Status: corev1.PodStatus{
				Phase: corev1.PodRunning,
				ContainerStatuses: []corev1.ContainerStatus{
					{
						Name:  "ray-worker",
						State: corev1.ContainerState{},
					},
				},
			},
		},
		&corev1.Pod{
			ObjectMeta: metav1.ObjectMeta{
				Name:      "pod3",
				Namespace: namespaceStr,
				Labels: map[string]string{
					utils.RayNodeLabelKey:      "yes",
					utils.RayClusterLabelKey:   instanceName,
					utils.RayNodeGroupLabelKey: groupNameStr,
				},
			},
			Spec: corev1.PodSpec{
				Containers: []corev1.Container{
					{
						Name:    "ray-worker",
						Image:   "rayproject/autoscaler",
						Command: []string{"echo"},
						Args:    []string{"Hello Ray"},
					},
				},
			},
			Status: corev1.PodStatus{
				Phase: corev1.PodRunning,
				ContainerStatuses: []corev1.ContainerStatus{
					{
						Name:  "ray-worker",
						State: corev1.ContainerState{},
					},
				},
			},
		},
		&corev1.Pod{
			ObjectMeta: metav1.ObjectMeta{
				Name:      "pod4",
				Namespace: namespaceStr,
				Labels: map[string]string{
					utils.RayNodeLabelKey:      "yes",
					utils.RayClusterLabelKey:   instanceName,
					utils.RayNodeGroupLabelKey: groupNameStr,
				},
			},
			Spec: corev1.PodSpec{
				Containers: []corev1.Container{
					{
						Name:    "ray-worker",
						Image:   support.GetRayImage(),
						Command: []string{"echo"},
						Args:    []string{"Hello Ray"},
					},
				},
			},
			Status: corev1.PodStatus{
				Phase: corev1.PodRunning,
				ContainerStatuses: []corev1.ContainerStatus{
					{
						Name:  "ray-worker",
						State: corev1.ContainerState{},
					},
				},
			},
		},
		&corev1.Pod{
			ObjectMeta: metav1.ObjectMeta{
				Name:      "pod5",
				Namespace: namespaceStr,
				Labels: map[string]string{
					utils.RayNodeLabelKey:      "yes",
					utils.RayClusterLabelKey:   instanceName,
					utils.RayNodeGroupLabelKey: groupNameStr,
				},
			},
			Spec: corev1.PodSpec{
				Containers: []corev1.Container{
					{
						Name:    "ray-worker",
						Image:   support.GetRayImage(),
						Command: []string{"echo"},
						Args:    []string{"Hello Ray"},
					},
				},
			},
			Status: corev1.PodStatus{
				Phase: corev1.PodRunning,
				ContainerStatuses: []corev1.ContainerStatus{
					{
						Name:  "ray-worker",
						State: corev1.ContainerState{},
					},
				},
			},
		},
	}
	testPodsNoHeadIP = []runtime.Object{
		&corev1.Pod{
			ObjectMeta: metav1.ObjectMeta{
				Name:      headNodeName,
				Namespace: namespaceStr,
				Labels: map[string]string{
					utils.RayNodeLabelKey:      "yes",
					utils.RayClusterLabelKey:   instanceName,
					utils.RayNodeTypeLabelKey:  string(rayv1.HeadNode),
					utils.RayNodeGroupLabelKey: headGroupNameStr,
				},
			},
			Status: corev1.PodStatus{
				Phase: corev1.PodPending,
				PodIP: "",
			},
		},
	}
	testRayCluster = &rayv1.RayCluster{
		ObjectMeta: metav1.ObjectMeta{
			Name:      instanceName,
			Namespace: namespaceStr,
		},
		Spec: rayv1.RayClusterSpec{
			EnableInTreeAutoscaling: &enableInTreeAutoscaling,
			HeadGroupSpec: rayv1.HeadGroupSpec{
				RayStartParams: map[string]string{
					"port":                "6379",
					"object-manager-port": "12345",
					"node-manager-port":   "12346",
					"object-store-memory": "100000000",
					"num-cpus":            "1",
				},
				Template: corev1.PodTemplateSpec{
					Spec: corev1.PodSpec{
						Containers: []corev1.Container{
							{
								Name:    "ray-head",
								Image:   support.GetRayImage(),
								Command: []string{"python"},
								Args:    []string{"/opt/code.py"},
								Env: []corev1.EnvVar{
									{
										Name: "MY_POD_IP",
										ValueFrom: &corev1.EnvVarSource{
											FieldRef: &corev1.ObjectFieldSelector{
												FieldPath: "status.podIP",
											},
										},
									},
								},
							},
						},
					},
				},
			},
			WorkerGroupSpecs: []rayv1.WorkerGroupSpec{
				{
					Replicas:    ptr.To[int32](expectReplicaNum),
					MinReplicas: ptr.To[int32](0),
					MaxReplicas: ptr.To[int32](10000),
					NumOfHosts:  expectNumOfHostNum,
					GroupName:   groupNameStr,
					RayStartParams: map[string]string{
						"port":     "6379",
						"num-cpus": "1",
					},
					Template: corev1.PodTemplateSpec{
						Spec: corev1.PodSpec{
							Containers: []corev1.Container{
								{
									Name:    "ray-worker",
									Image:   support.GetRayImage(),
									Command: []string{"echo"},
									Args:    []string{"Hello Ray"},
									Env: []corev1.EnvVar{
										{
											Name: "MY_POD_IP",
											ValueFrom: &corev1.EnvVarSource{
												FieldRef: &corev1.ObjectFieldSelector{
													FieldPath: "status.podIP",
												},
											},
										},
									},
								},
							},
						},
					},
					ScaleStrategy: rayv1.ScaleStrategy{
						WorkersToDelete: workersToDelete,
					},
				},
			},
		},
	}

	headService, err := common.BuildServiceForHeadPod(context.Background(), *testRayCluster, nil, nil)
	if err != nil {
		t.Errorf("failed to build head service: %v", err)
	}
	// K8s automatically sets TargetPort to the same value as Port. So we mimic that behavior here.
	for i, port := range headService.Spec.Ports {
		headService.Spec.Ports[i].TargetPort = intstr.IntOrString{IntVal: port.Port}
	}
	testServices = []runtime.Object{
		headService,
	}

	instanceReqValue := []string{instanceName}
	instanceReq, err := labels.NewRequirement(
		utils.RayClusterLabelKey,
		selection.Equals,
		instanceReqValue)
	assert.Nil(t, err, "Fail to create requirement")
	groupNameReqValue := []string{groupNameStr}
	groupNameReq, err := labels.NewRequirement(
		utils.RayNodeGroupLabelKey,
		selection.Equals,
		groupNameReqValue)
	assert.Nil(t, err, "Fail to create requirement")
	headNameReqValue := []string{headGroupNameStr}
	headNameReq, err := labels.NewRequirement(
		utils.RayNodeGroupLabelKey,
		selection.Equals,
		headNameReqValue)
	assert.Nil(t, err, "Fail to create requirement")
	headSelector = labels.NewSelector().Add(*headNameReq)
	workerSelector = labels.NewSelector().Add(*instanceReq).Add(*groupNameReq)
}

func TestReconcile_RemoveWorkersToDelete_RandomDelete(t *testing.T) {
	setupTest(t)

	// TODO (kevin85421): The tests in this file are not independent. As a workaround,
	// I added the assertion to prevent the test logic from being affected by other changes.
	// However, we should refactor the tests in the future.

	// This test makes some assumptions about the testRayCluster object.
	// (1) 1 workerGroup (2) The goal state of the workerGroup is 3 replicas. (3) ENABLE_RANDOM_POD_DELETE is set to true.
	defer os.Unsetenv(utils.ENABLE_RANDOM_POD_DELETE)

	assert.Equal(t, 1, len(testRayCluster.Spec.WorkerGroupSpecs), "This test assumes only one worker group.")
	expectedNumWorkerPods := int(*testRayCluster.Spec.WorkerGroupSpecs[0].Replicas)
	assert.Equal(t, 3, expectedNumWorkerPods, "This test assumes the expected number of worker pods is 3.")

	// Pod random deletion is enabled in the following two cases:
	// Case 1: If Autoscaler is disabled, we will always enable random Pod deletion no matter the value of the feature flag.
	// Case 2: If Autoscaler is enabled, we will respect the value of the feature flag. If the feature flag environment variable
	// 		   is not set, we will disable random Pod deletion by default.
	// Here, we enable the Autoscaler and set the feature flag `ENABLE_RANDOM_POD_DELETE` to true to enable random Pod deletion.
	os.Setenv(utils.ENABLE_RANDOM_POD_DELETE, "true")
	enableInTreeAutoscaling := true

	tests := map[string]struct {
		workersToDelete []string
		numRandomDelete int
	}{
		// The random Pod deletion (diff < 0) will delete Pod based on the index of the Pod list.
		// That is, it will firstly delete Pod1, then Pod2, then Pod3, then Pod4, then Pod5. Hence,
		// we need to test the different cases of the workersToDelete to make sure both Pod deletion
		// works as expected.
		"Set WorkersToDelete to pod1 and pod2.": {
			// The pod1 and pod2 will be deleted.
			workersToDelete: []string{"pod1", "pod2"},
			numRandomDelete: 0,
		},
		"Set WorkersToDelete to pod3 and pod4": {
			// The pod3 and pod4 will be deleted. If the random Pod deletion is triggered, it will firstly delete pod1 and make the test fail.
			workersToDelete: []string{"pod3", "pod4"},
			numRandomDelete: 0,
		},
		"Set WorkersToDelete to pod1 and pod5": {
			// The pod1 and pod5 will be deleted.
			workersToDelete: []string{"pod1", "pod5"},
			numRandomDelete: 0,
		},
		"Set WorkersToDelete to pod2 and NonExistentPod": {
			// The pod2 will be deleted, and 1 pod will be deleted randomly to meet `expectedNumWorkerPods`.
			workersToDelete: []string{"pod2", "NonExistentPod"},
			numRandomDelete: 1,
		},
		"Set WorkersToDelete to NonExistentPod1 and NonExistentPod1": {
			// Two Pods will be deleted randomly to meet `expectedNumWorkerPods`.
			workersToDelete: []string{"NonExistentPod1", "NonExistentPod2"},
			numRandomDelete: 2,
		},
	}

	for name, tc := range tests {
		t.Run(name, func(t *testing.T) {
			// Initialize a fake client with newScheme and runtimeObjects.
			fakeClient := clientFake.NewClientBuilder().WithRuntimeObjects(testPods...).Build()
			ctx := context.Background()
			podList := corev1.PodList{}
			err := fakeClient.List(ctx, &podList, client.InNamespace(namespaceStr))
			assert.Nil(t, err, "Fail to get pod list")
			numAllPods := len(podList.Items)
			numWorkerPods := numAllPods - 1 // -1 for the head pod
			assert.Equal(t, len(testPods), numAllPods, "Init pod list len is wrong")

			// Sanity check
			testRayCluster.Spec.WorkerGroupSpecs[0].ScaleStrategy.WorkersToDelete = tc.workersToDelete
			testRayCluster.Spec.EnableInTreeAutoscaling = &enableInTreeAutoscaling
			expectedNumWorkersToDelete := numWorkerPods - expectedNumWorkerPods
			nonExistentPodSet := make(map[string]struct{})
			for _, podName := range testRayCluster.Spec.WorkerGroupSpecs[0].ScaleStrategy.WorkersToDelete {
				exist := false
				for _, pod := range podList.Items {
					if pod.Name == podName {
						exist = true
						break
					}
				}
				if !exist {
					nonExistentPodSet[podName] = struct{}{}
				}
			}

			// Simulate the Ray Autoscaler attempting to scale down.
			assert.Equal(t, expectedNumWorkersToDelete, len(testRayCluster.Spec.WorkerGroupSpecs[0].ScaleStrategy.WorkersToDelete))
			testRayClusterReconciler := &RayClusterReconciler{
				Client:                     fakeClient,
				Recorder:                   &record.FakeRecorder{},
				Scheme:                     scheme.Scheme,
				rayClusterScaleExpectation: expectations.NewRayClusterScaleExpectation(fakeClient),
			}

			err = testRayClusterReconciler.reconcilePods(ctx, testRayCluster)
			assert.Nil(t, err, "Fail to reconcile Pods")
			err = fakeClient.List(ctx, &podList, &client.ListOptions{
				LabelSelector: workerSelector,
				Namespace:     namespaceStr,
			})
			assert.Nil(t, err, "Fail to get pod list after reconcile")
			assert.Equal(t, expectedNumWorkerPods, len(podList.Items),
				"Replica number is wrong after reconcile expect %d actual %d", expectReplicaNum, len(podList.Items))

			// Check if the workersToDelete are deleted.
			for _, pod := range podList.Items {
				if contains(tc.workersToDelete, pod.Name) {
					t.Fatalf("WorkersToDelete is not actually deleted, %s", pod.Name)
				}
			}
			numRandomDelete := expectedNumWorkersToDelete - (len(tc.workersToDelete) - len(nonExistentPodSet))
			assert.Equal(t, tc.numRandomDelete, numRandomDelete)
		})
	}
}

func TestReconcile_RemoveWorkersToDelete_NoRandomDelete(t *testing.T) {
	setupTest(t)

	// TODO (kevin85421): The tests in this file are not independent. As a workaround,
	// I added the assertion to prevent the test logic from being affected by other changes.
	// However, we should refactor the tests in the future.

	// This test makes some assumptions about the testRayCluster object.
	// (1) 1 workerGroup (2) The goal state of the workerGroup is 3 replicas. (3) Disable random Pod deletion.
	defer os.Unsetenv(utils.ENABLE_RANDOM_POD_DELETE)

	assert.Equal(t, 1, len(testRayCluster.Spec.WorkerGroupSpecs), "This test assumes only one worker group.")
	expectedNumWorkerPods := int(*testRayCluster.Spec.WorkerGroupSpecs[0].Replicas)
	assert.Equal(t, 3, expectedNumWorkerPods, "This test assumes the expected number of worker pods is 3.")

	// If Autoscaler is enabled, we will respect the value of the feature flag. If the feature flag environment variable
	// is not set, we will disable random Pod deletion by default. Hence, this test will disable random Pod deletion.
	// In this case, the cluster won't achieve the target state (i.e., `expectedNumWorkerPods` worker Pods) in one reconciliation.
	// Instead, the Ray Autoscaler will gradually scale down the cluster in subsequent reconciliations until it reaches the target state.
	os.Unsetenv(utils.ENABLE_RANDOM_POD_DELETE)
	enableInTreeAutoscaling := true

	tests := map[string]struct {
		workersToDelete []string
		numNonExistPods int
	}{
		"Set WorkersToDelete to pod2 and pod3.": {
			// The pod2 and pod3 will be deleted. The number of remaining Pods will be 3.
			workersToDelete: []string{"pod2", "pod3"},
			numNonExistPods: 0,
		},
		"Set WorkersToDelete to pod2 and NonExistentPod": {
			// Only pod2 will be deleted. The number of remaining Pods will be 4.
			workersToDelete: []string{"pod2", "NonExistentPod"},
			numNonExistPods: 1,
		},
		"Set WorkersToDelete to NonExistentPod1 and NonExistentPod1": {
			// No Pod will be deleted. The number of remaining Pods will be 5.
			workersToDelete: []string{"NonExistentPod1", "NonExistentPod2"},
			numNonExistPods: 2,
		},
	}

	for name, tc := range tests {
		t.Run(name, func(t *testing.T) {
			// Initialize a fake client with newScheme and runtimeObjects.
			fakeClient := clientFake.NewClientBuilder().WithRuntimeObjects(testPods...).Build()
			ctx := context.Background()
			podList := corev1.PodList{}
			err := fakeClient.List(ctx, &podList, client.InNamespace(namespaceStr))
			assert.Nil(t, err, "Fail to get pod list")
			numAllPods := len(podList.Items)
			numWorkerPods := numAllPods - 1 // -1 for the head pod
			assert.Equal(t, len(testPods), numAllPods, "Init pod list len is wrong")

			// Sanity check
			testRayCluster.Spec.WorkerGroupSpecs[0].ScaleStrategy.WorkersToDelete = tc.workersToDelete
			testRayCluster.Spec.EnableInTreeAutoscaling = &enableInTreeAutoscaling

			// Because we disable random Pod deletion, only the Pods in the `workersToDelete` will be deleted.
			expectedNumWorkersToDelete := numWorkerPods - expectedNumWorkerPods - tc.numNonExistPods

			// Simulate the Ray Autoscaler attempting to scale down.
			assert.Equal(t, expectedNumWorkersToDelete, len(testRayCluster.Spec.WorkerGroupSpecs[0].ScaleStrategy.WorkersToDelete)-tc.numNonExistPods)

			testRayClusterReconciler := &RayClusterReconciler{
				Client:                     fakeClient,
				Recorder:                   &record.FakeRecorder{},
				Scheme:                     scheme.Scheme,
				rayClusterScaleExpectation: expectations.NewRayClusterScaleExpectation(fakeClient),
			}

			err = testRayClusterReconciler.reconcilePods(ctx, testRayCluster)
			assert.Nil(t, err, "Fail to reconcile Pods")
			err = fakeClient.List(ctx, &podList, &client.ListOptions{
				LabelSelector: workerSelector,
				Namespace:     namespaceStr,
			})
			assert.Nil(t, err, "Fail to get pod list after reconcile")
			assert.Equal(t, expectedNumWorkersToDelete, numWorkerPods-len(podList.Items))

			// Check if the workersToDelete are deleted.
			for _, pod := range podList.Items {
				if contains(tc.workersToDelete, pod.Name) {
					t.Fatalf("WorkersToDelete is not actually deleted, %s", pod.Name)
				}
			}
		})
	}
}

func TestReconcile_RandomDelete_OK(t *testing.T) {
	setupTest(t)

	// Pod random deletion is enabled in the following two cases:
	// Case 1: If Autoscaler is disabled, we will always enable random Pod deletion no matter the value of the feature flag.
	// Case 2: If Autoscaler is enabled, we will respect the value of the feature flag. If the feature flag environment variable
	// 		   is not set, we will disable random Pod deletion by default.
	// Here, we disable the Autoscaler to enable random Pod deletion.
	testRayCluster.Spec.EnableInTreeAutoscaling = nil

	var localExpectReplicaNum int32 = 2
	testRayCluster.Spec.WorkerGroupSpecs[0].Replicas = &localExpectReplicaNum

	fakeClient := clientFake.NewClientBuilder().WithRuntimeObjects(testPods...).Build()
	ctx := context.Background()

	podList := corev1.PodList{}
	err := fakeClient.List(ctx, &podList, client.InNamespace(namespaceStr))

	assert.Nil(t, err, "Fail to get pod list")

	assert.Equal(t, len(testPods), len(podList.Items), "Init pod list len is wrong")
	testRayClusterReconciler := &RayClusterReconciler{
		Client:                     fakeClient,
		Recorder:                   &record.FakeRecorder{},
		Scheme:                     scheme.Scheme,
		rayClusterScaleExpectation: expectations.NewRayClusterScaleExpectation(fakeClient),
	}

	err = testRayClusterReconciler.reconcilePods(ctx, testRayCluster)
	assert.Nil(t, err, "Fail to reconcile Pods")

	err = fakeClient.List(ctx, &podList, &client.ListOptions{
		LabelSelector: workerSelector,
		Namespace:     namespaceStr,
	})

	assert.Nil(t, err, "Fail to get pod list after reconcile")

	assert.Equal(t, int(localExpectReplicaNum), len(podList.Items),
		"Replica number is wrong after reconcile expect %d actual %d", expectReplicaNum, len(podList.Items))

	for i := 0; i < len(podList.Items); i++ {
		if contains(workersToDelete, podList.Items[i].Name) {
			t.Fatalf("WorkersToDelete is not actually deleted, %s", podList.Items[i].Name)
		}
	}
}

func TestReconcile_PodDeleted_Diff0_OK(t *testing.T) {
	setupTest(t)

	// TODO (kevin85421): The tests in this file are not independent. As a workaround,
	// I added the assertion to prevent the test logic from being affected by other changes.
	// However, we should refactor the tests in the future.

	// This test makes some assumptions about the testRayCluster object.
	// (1) 1 workerGroup (2) The goal state of the workerGroup is 3 replicas. (3) Set the workersToDelete to empty.
	assert.Equal(t, 1, len(testRayCluster.Spec.WorkerGroupSpecs), "This test assumes only one worker group.")
	testRayCluster.Spec.WorkerGroupSpecs[0].ScaleStrategy.WorkersToDelete = []string{}
	expectedNumWorkerPods := int(*testRayCluster.Spec.WorkerGroupSpecs[0].Replicas)
	assert.Equal(t, 3, expectedNumWorkerPods, "This test assumes the expected number of worker pods is 3.")

	// This test makes some assumptions about the testPods object.
	// `testPods` contains 6 pods, including 1 head pod and 5 worker pods.
	assert.Equal(t, 6, len(testPods), "This test assumes the testPods object contains 6 pods.")
	numHeadPods := 1
	oldNumWorkerPods := len(testPods) - numHeadPods

	// Initialize a fake client with newScheme and runtimeObjects.
	fakeClient := clientFake.NewClientBuilder().WithRuntimeObjects(testPods...).Build()
	ctx := context.Background()

	// Get the pod list from the fake client.
	podList := corev1.PodList{}
	err := fakeClient.List(ctx, &podList, client.InNamespace(namespaceStr))
	assert.Nil(t, err, "Fail to get pod list")
	assert.Equal(t, oldNumWorkerPods+numHeadPods, len(podList.Items), "Init pod list len is wrong")

	// Simulate the deletion of 2 worker Pods. After the deletion, the number of worker Pods should be 3.
	err = fakeClient.Delete(ctx, &podList.Items[3])
	assert.Nil(t, err, "Fail to delete pod")
	err = fakeClient.Delete(ctx, &podList.Items[4])
	assert.Nil(t, err, "Fail to delete pod")

	// Initialize a new RayClusterReconciler.
	testRayClusterReconciler := &RayClusterReconciler{
		Client:                     fakeClient,
		Recorder:                   &record.FakeRecorder{},
		Scheme:                     scheme.Scheme,
		rayClusterScaleExpectation: expectations.NewRayClusterScaleExpectation(fakeClient),
	}

	// Since the desired state of the workerGroup is 3 replicas,
	// the controller will not create or delete any worker Pods.
	err = testRayClusterReconciler.reconcilePods(ctx, testRayCluster)
	assert.Nil(t, err, "Fail to reconcile Pods")

	err = fakeClient.List(ctx, &podList, &client.ListOptions{
		LabelSelector: workerSelector,
		Namespace:     namespaceStr,
	})
	assert.Nil(t, err, "Fail to get pod list after reconcile")
	assert.Equal(t, expectedNumWorkerPods, len(podList.Items),
		"Replica number is wrong after reconcile expect %d actual %d", expectedNumWorkerPods, len(podList.Items))
}

func TestReconcile_PodDeleted_DiffLess0_OK(t *testing.T) {
	setupTest(t)

	// TODO (kevin85421): The tests in this file are not independent. As a workaround,
	// I added the assertion to prevent the test logic from being affected by other changes.
	// However, we should refactor the tests in the future.

	// This test makes some assumptions about the testRayCluster object.
	// (1) 1 workerGroup (2) The goal state of the workerGroup is 3 replicas. (3) Set the workersToDelete to empty.
	// (4) Disable Autoscaler.
	assert.Equal(t, 1, len(testRayCluster.Spec.WorkerGroupSpecs), "This test assumes only one worker group.")
	testRayCluster.Spec.WorkerGroupSpecs[0].ScaleStrategy.WorkersToDelete = []string{}
	expectedNumWorkerPods := int(*testRayCluster.Spec.WorkerGroupSpecs[0].Replicas)
	assert.Equal(t, 3, expectedNumWorkerPods, "This test assumes the expected number of worker pods is 3.")
	testRayCluster.Spec.EnableInTreeAutoscaling = nil

	// This test makes some assumptions about the testPods object.
	// `testPods` contains 6 pods, including 1 head pod and 5 worker pods.
	assert.Equal(t, 6, len(testPods), "This test assumes the testPods object contains 6 pods.")
	numHeadPods := 1
	oldNumWorkerPods := len(testPods) - numHeadPods

	// Initialize a fake client with newScheme and runtimeObjects.
	fakeClient := clientFake.NewClientBuilder().WithRuntimeObjects(testPods...).Build()

	// Get the pod list from the fake client.
	podList := corev1.PodList{}
	ctx := context.Background()
	err := fakeClient.List(ctx, &podList, client.InNamespace(namespaceStr))
	assert.Nil(t, err, "Fail to get pod list")
	assert.Equal(t, oldNumWorkerPods+numHeadPods, len(podList.Items), "Init pod list len is wrong")

	// Simulate the deletion of 1 worker Pod. After the deletion, the number of worker Pods should be 4.
	err = fakeClient.Delete(ctx, &podList.Items[3])
	assert.Nil(t, err, "Fail to delete pod")

	// Initialize a new RayClusterReconciler.
	testRayClusterReconciler := &RayClusterReconciler{
		Client:                     fakeClient,
		Recorder:                   &record.FakeRecorder{},
		Scheme:                     scheme.Scheme,
		rayClusterScaleExpectation: expectations.NewRayClusterScaleExpectation(fakeClient),
	}

	// Since the desired state of the workerGroup is 3 replicas, the controller
	// will delete a worker Pod randomly to reach the goal state.
	err = testRayClusterReconciler.reconcilePods(ctx, testRayCluster)
	assert.Nil(t, err, "Fail to reconcile Pods")

	err = fakeClient.List(ctx, &podList, &client.ListOptions{
		LabelSelector: workerSelector,
		Namespace:     namespaceStr,
	})
	assert.Nil(t, err, "Fail to get pod list after reconcile")

	// The number of worker Pods should be 3.
	assert.Equal(t, expectedNumWorkerPods, len(podList.Items),
		"Replica number is wrong after reconcile expect %d actual %d", expectReplicaNum, len(podList.Items))
}

func TestReconcile_Diff0_WorkersToDelete_OK(t *testing.T) {
	setupTest(t)

	// TODO (kevin85421): The tests in this file are not independent. As a workaround,
	// I added the assertion to prevent the test logic from being affected by other changes.
	// However, we should refactor the tests in the future.

	// This test makes some assumptions about the testRayCluster object.
	// (1) 1 workerGroup
	// (2) The goal state of the workerGroup is 3 replicas.
	// (3) The workersToDelete has 2 worker Pods (pod3 and pod4). => Simulate the autoscaler scale-down.
	assert.Equal(t, 1, len(testRayCluster.Spec.WorkerGroupSpecs), "This test assumes only one worker group.")
	expectedNumWorkerPods := int(*testRayCluster.Spec.WorkerGroupSpecs[0].Replicas)
	assert.Equal(t, 3, expectedNumWorkerPods, "This test assumes the expected number of worker pods is 3.")
	testRayCluster.Spec.WorkerGroupSpecs[0].ScaleStrategy.WorkersToDelete = []string{"pod3", "pod4"}

	// This test makes some assumptions about the testPods object.
	// `testPods` contains 6 pods, including 1 head pod and 5 worker pods.
	assert.Equal(t, 6, len(testPods), "This test assumes the testPods object contains 6 pods.")
	numHeadPods := 1
	oldNumWorkerPods := len(testPods) - numHeadPods

	// Initialize a fake client with newScheme and runtimeObjects.
	fakeClient := clientFake.NewClientBuilder().WithRuntimeObjects(testPods...).Build()
	ctx := context.Background()

	// Get the pod list from the fake client.
	podList := corev1.PodList{}
	err := fakeClient.List(ctx, &podList, client.InNamespace(namespaceStr))
	assert.Nil(t, err, "Fail to get pod list")
	assert.Equal(t, oldNumWorkerPods+numHeadPods, len(podList.Items), "Init pod list len is wrong")

	// Initialize a new RayClusterReconciler.
	testRayClusterReconciler := &RayClusterReconciler{
		Client:                     fakeClient,
		Recorder:                   &record.FakeRecorder{},
		Scheme:                     scheme.Scheme,
		rayClusterScaleExpectation: expectations.NewRayClusterScaleExpectation(fakeClient),
	}

	// Pod3 and Pod4 should be deleted because of the workersToDelete.
	// Hence, no failed Pods should exist in `podList`.
	err = testRayClusterReconciler.reconcilePods(ctx, testRayCluster)
	assert.Nil(t, err, "Fail to reconcile Pods")

	err = fakeClient.List(ctx, &podList, &client.ListOptions{
		LabelSelector: workerSelector,
		Namespace:     namespaceStr,
	})
	assert.Nil(t, err, "Fail to get pod list after reconcile")

	assert.Equal(t, expectedNumWorkerPods, len(podList.Items))
	assert.Equal(t, expectedNumWorkerPods, getNotFailedPodItemNum(podList),
		"Replica number is wrong after reconcile expect %d actual %d", expectReplicaNum, getNotFailedPodItemNum(podList))
}

func TestReconcile_PodCrash_DiffLess0_OK(t *testing.T) {
	setupTest(t)

	defer os.Unsetenv(utils.ENABLE_RANDOM_POD_DELETE)
	// TODO (kevin85421): The tests in this file are not independent. As a workaround,
	// I added the assertion to prevent the test logic from being affected by other changes.
	// However, we should refactor the tests in the future.

	// This test makes some assumptions about the testRayCluster object.
	// (1) 1 workerGroup
	// (2) The goal state of the workerGroup is 3 replicas.
	// (3) The workersToDelete has 1 worker Pod (pod3). => Simulate the autoscaler scale-down.
	assert.Equal(t, 1, len(testRayCluster.Spec.WorkerGroupSpecs), "This test assumes only one worker group.")
	expectedNumWorkerPods := int(*testRayCluster.Spec.WorkerGroupSpecs[0].Replicas)
	assert.Equal(t, 3, expectedNumWorkerPods, "This test assumes the expected number of worker pods is 3.")
	testRayCluster.Spec.WorkerGroupSpecs[0].ScaleStrategy.WorkersToDelete = []string{"pod3"}
	enableInTreeAutoscaling := true
	testRayCluster.Spec.EnableInTreeAutoscaling = &enableInTreeAutoscaling

	// This test makes some assumptions about the testPods object.
	// `testPods` contains 6 pods, including 1 head pod and 5 worker pods.
	assert.Equal(t, 6, len(testPods), "This test assumes the testPods object contains 6 pods.")
	numHeadPods := 1
	oldNumWorkerPods := len(testPods) - numHeadPods

	tests := map[string]struct {
		enableRandomPodDelete bool
	}{
		// When Autoscaler is enabled, the random Pod deletion is controleld by the feature flag `enableRandomPodDelete`.
		"Enable random Pod deletion": {
			enableRandomPodDelete: true,
		},
		"Disable random Pod deletion": {
			enableRandomPodDelete: false,
		},
	}

	for name, tc := range tests {
		t.Run(name, func(t *testing.T) {
			// Initialize a fake client with newScheme and runtimeObjects.
			fakeClient := clientFake.NewClientBuilder().WithRuntimeObjects(testPods...).Build()
			ctx := context.Background()

			// Get the pod list from the fake client.
			podList := corev1.PodList{}
			err := fakeClient.List(ctx, &podList, client.InNamespace(namespaceStr))
			assert.Nil(t, err, "Fail to get pod list")
			assert.Equal(t, oldNumWorkerPods+numHeadPods, len(podList.Items), "Init pod list len is wrong")

			// Initialize a new RayClusterReconciler.
			testRayClusterReconciler := &RayClusterReconciler{
				Client:                     fakeClient,
				Recorder:                   &record.FakeRecorder{},
				Scheme:                     scheme.Scheme,
				rayClusterScaleExpectation: expectations.NewRayClusterScaleExpectation(fakeClient),
			}

			if tc.enableRandomPodDelete {
				os.Setenv(utils.ENABLE_RANDOM_POD_DELETE, "true")
			} else {
				os.Setenv(utils.ENABLE_RANDOM_POD_DELETE, "false")
			}
			cluster := testRayCluster.DeepCopy()
			// Case 1: enableRandomPodDelete is true.
			// 	Since the desired state of the workerGroup is 3 replicas, the controller will delete a worker Pod randomly.
			//  After the deletion, the number of worker Pods should be 3.
			// Case 2: enableRandomPodDelete is false.
			//  Only the Pod in the `workersToDelete` will be deleted. After the deletion, the number of worker Pods should be 4.
			err = testRayClusterReconciler.reconcilePods(ctx, cluster)
			assert.Nil(t, err, "Fail to reconcile Pods")

			err = fakeClient.List(ctx, &podList, &client.ListOptions{
				LabelSelector: workerSelector,
				Namespace:     namespaceStr,
			})
			assert.Nil(t, err, "Fail to get pod list after reconcile")

			if tc.enableRandomPodDelete {
				// Case 1: enableRandomPodDelete is true.
				assert.Equal(t, expectedNumWorkerPods, len(podList.Items))
				assert.Equal(t, expectedNumWorkerPods, getNotFailedPodItemNum(podList),
					"Replica number is wrong after reconcile expect %d actual %d", expectReplicaNum, getNotFailedPodItemNum(podList))
			} else {
				// Case 2: enableRandomPodDelete is false.
				assert.Equal(t, expectedNumWorkerPods+1, len(podList.Items))
				assert.Equal(t, expectedNumWorkerPods+1, getNotFailedPodItemNum(podList),
					"Replica number is wrong after reconcile expect %d actual %d", expectReplicaNum, getNotFailedPodItemNum(podList))
			}
		})
	}
}

func TestReconcile_PodEvicted_DiffLess0_OK(t *testing.T) {
	setupTest(t)

	tests := map[string]struct {
		restartPolicy corev1.RestartPolicy
	}{
		"Pod with RestartPolicyAlways": {
			restartPolicy: corev1.RestartPolicyAlways,
		},
		"Pod with RestartPolicyOnFailure": {
			restartPolicy: corev1.RestartPolicyOnFailure,
		},
	}

	for name, tc := range tests {
		t.Run(name, func(t *testing.T) {
			fakeClient := clientFake.NewClientBuilder().
				WithRuntimeObjects(testPods...).
				Build()
			ctx := context.Background()
			podList := corev1.PodList{}
			err := fakeClient.List(ctx, &podList, client.InNamespace(namespaceStr))

			assert.Nil(t, err, "Fail to get pod list")
			assert.Equal(t, len(testPods), len(podList.Items), "Init pod list len is wrong")

			// Simulate head pod get evicted.
			podList.Items[0].Spec.RestartPolicy = tc.restartPolicy
			err = fakeClient.Update(ctx, &podList.Items[0])
			assert.Nil(t, err, "Fail to update head Pod restart policy")
			podList.Items[0].Status.Phase = corev1.PodFailed
			err = fakeClient.Status().Update(ctx, &podList.Items[0])
			assert.Nil(t, err, "Fail to update head Pod status")

			testRayClusterReconciler := &RayClusterReconciler{
				Client:                     fakeClient,
				Recorder:                   &record.FakeRecorder{},
				Scheme:                     scheme.Scheme,
				rayClusterScaleExpectation: expectations.NewRayClusterScaleExpectation(fakeClient),
			}

			err = testRayClusterReconciler.reconcilePods(ctx, testRayCluster)
			// The head Pod with the status `Failed` will be deleted, and the function will return an
			// error to requeue the request with a short delay. If the function returns nil, the controller
			// will requeue the request after RAYCLUSTER_DEFAULT_REQUEUE_SECONDS_ENV (default: 300) seconds.
			assert.NotNil(t, err)

			// Filter head pod
			err = fakeClient.List(ctx, &podList, &client.ListOptions{
				LabelSelector: headSelector,
				Namespace:     namespaceStr,
			})

			assert.Nil(t, err, "Fail to get pod list after reconcile")
			assert.Equal(t, 0, len(podList.Items),
				"Evicted head should be deleted after reconcile expect %d actual %d", 0, len(podList.Items))
		})
	}
}

func TestReconcileHeadService(t *testing.T) {
	setupTest(t)

	// Create a new scheme with CRDs, Pod, Service schemes.
	newScheme := runtime.NewScheme()
	_ = rayv1.AddToScheme(newScheme)
	_ = corev1.AddToScheme(newScheme)

	// Mock data
	cluster := testRayCluster.DeepCopy()
	headService1 := &corev1.Service{
		ObjectMeta: metav1.ObjectMeta{
			Name:      "head-svc-1",
			Namespace: cluster.Namespace,
			Labels: map[string]string{
				utils.RayClusterLabelKey:  cluster.Name,
				utils.RayNodeTypeLabelKey: string(rayv1.HeadNode),
			},
		},
	}
	headService2 := headService1.DeepCopy()
	headService2.Name = "head-svc-2"

	// Initialize a fake client with newScheme and runtimeObjects.
	runtimeObjects := []runtime.Object{cluster}
	fakeClient := clientFake.NewClientBuilder().WithScheme(newScheme).WithRuntimeObjects(runtimeObjects...).Build()
	ctx := context.TODO()
	headServiceSelector := labels.SelectorFromSet(map[string]string{
		utils.RayClusterLabelKey:  cluster.Name,
		utils.RayNodeTypeLabelKey: string(rayv1.HeadNode),
	})

	// Initialize RayCluster reconciler.
	r := &RayClusterReconciler{
		Client:                     fakeClient,
		Recorder:                   &record.FakeRecorder{},
		Scheme:                     scheme.Scheme,
		rayClusterScaleExpectation: expectations.NewRayClusterScaleExpectation(fakeClient),
	}

	// Case 1: Head service does not exist.
	err := r.reconcileHeadService(ctx, cluster)
	assert.Nil(t, err, "Fail to reconcile head service")

	// One head service should be created.
	serviceList := corev1.ServiceList{}
	err = fakeClient.List(ctx, &serviceList, &client.ListOptions{
		LabelSelector: headServiceSelector,
		Namespace:     cluster.Namespace,
	})
	assert.Nil(t, err, "Fail to get service list")
	assert.Equal(t, 1, len(serviceList.Items), "Service list len is wrong")

	// Case 2: One head service exists.
	err = r.reconcileHeadService(ctx, cluster)
	assert.Nil(t, err, "Fail to reconcile head service")

	// The namespace should still have only one head service.
	serviceList = corev1.ServiceList{}
	err = fakeClient.List(ctx, &serviceList, &client.ListOptions{
		LabelSelector: headServiceSelector,
		Namespace:     cluster.Namespace,
	})
	assert.Nil(t, err, "Fail to get service list")
	assert.Equal(t, 1, len(serviceList.Items), "Service list len is wrong")

	// Case 3: Two head services exist. This case only happens when users manually create a head service.
	runtimeObjects = []runtime.Object{headService1, headService2}
	fakeClient = clientFake.NewClientBuilder().WithScheme(newScheme).WithRuntimeObjects(runtimeObjects...).Build()
	serviceList = corev1.ServiceList{}
	err = fakeClient.List(ctx, &serviceList, &client.ListOptions{
		LabelSelector: headServiceSelector,
		Namespace:     cluster.Namespace,
	})
	assert.Nil(t, err, "Fail to get service list")
	assert.Equal(t, 2, len(serviceList.Items), "Service list len is wrong")
	r.Client = fakeClient

	// When there are two head services, the reconciler should report an error.
	err = r.reconcileHeadService(ctx, cluster)
	assert.NotNil(t, err, "Reconciler should report an error when there are two head services")
}

func TestReconcileHeadlessService(t *testing.T) {
	setupTest(t)

	// Specify a multi-host worker group
	testRayCluster.Spec.WorkerGroupSpecs[0].NumOfHosts = 4

	// Mock data
	cluster := testRayCluster.DeepCopy()

	// Create a new scheme with CRDs, Pod, Service schemes.
	newScheme := runtime.NewScheme()
	_ = rayv1.AddToScheme(newScheme)
	_ = corev1.AddToScheme(newScheme)

	// Initialize a fake client with newScheme and runtimeObjects.
	runtimeObjects := []runtime.Object{cluster}
	fakeClient := clientFake.NewClientBuilder().WithScheme(newScheme).WithRuntimeObjects(runtimeObjects...).Build()
	ctx := context.TODO()

	// Initialize RayCluster reconciler.
	r := &RayClusterReconciler{
		Client:                     fakeClient,
		Recorder:                   &record.FakeRecorder{},
		Scheme:                     scheme.Scheme,
		rayClusterScaleExpectation: expectations.NewRayClusterScaleExpectation(fakeClient),
	}

	headlessServiceSelector := labels.SelectorFromSet(map[string]string{
		utils.RayClusterHeadlessServiceLabelKey: cluster.Name,
	})

	// Case 1: Headless service does not exist.
	err := r.reconcileHeadlessService(ctx, cluster)
	assert.Nil(t, err, "Fail to reconcile head service")

	// One headless service should be created.
	serviceList := corev1.ServiceList{}
	err = fakeClient.List(ctx, &serviceList, &client.ListOptions{
		LabelSelector: headlessServiceSelector,
		Namespace:     cluster.Namespace,
	})
	expectedName := cluster.Name + utils.DashSymbol + utils.HeadlessServiceSuffix
	assert.Nil(t, err, "Fail to get service list")
	assert.Equal(t, 1, len(serviceList.Items), "Service list len is wrong")
	assert.Equal(t, expectedName, serviceList.Items[0].ObjectMeta.Name, "Headless Service name is wrong, expected %s actual %s", expectedName, serviceList.Items[0].ObjectMeta.Name)
	assert.Equal(t, "None", serviceList.Items[0].Spec.ClusterIP, "Created service is not a headless service, ClusterIP is not None")

	// Case 2: Headless service already exists, nothing should be done
	err = r.reconcileHeadlessService(ctx, cluster)
	assert.Nil(t, err, "Fail to reconcile head service")

	// The namespace should still have only one headless service.
	serviceList = corev1.ServiceList{}
	err = fakeClient.List(ctx, &serviceList, &client.ListOptions{
		LabelSelector: headlessServiceSelector,
		Namespace:     cluster.Namespace,
	})
	assert.Nil(t, err, "Fail to get service list")
	assert.Equal(t, 1, len(serviceList.Items), "Service list len is wrong")
}

func contains(slice []string, item string) bool {
	set := make(map[string]struct{}, len(slice))
	for _, s := range slice {
		set[s] = struct{}{}
	}

	_, ok := set[item]
	return ok
}

func getNotFailedPodItemNum(podList corev1.PodList) int {
	count := 0
	for _, aPod := range podList.Items {
		if aPod.Status.Phase != corev1.PodFailed {
			count++
		}
	}

	return count
}

func TestReconcile_AutoscalerServiceAccount(t *testing.T) {
	setupTest(t)

	fakeClient := clientFake.NewClientBuilder().WithRuntimeObjects(testPods...).Build()
	ctx := context.Background()
	saNamespacedName := types.NamespacedName{
		Name:      utils.GetHeadGroupServiceAccountName(testRayCluster),
		Namespace: namespaceStr,
	}
	sa := corev1.ServiceAccount{}
	err := fakeClient.Get(ctx, saNamespacedName, &sa)

	assert.True(t, k8serrors.IsNotFound(err), "Head group service account should not exist yet")

	testRayClusterReconciler := &RayClusterReconciler{
		Client:                     fakeClient,
		Recorder:                   &record.FakeRecorder{},
		Scheme:                     scheme.Scheme,
		rayClusterScaleExpectation: expectations.NewRayClusterScaleExpectation(fakeClient),
	}

	err = testRayClusterReconciler.reconcileAutoscalerServiceAccount(ctx, testRayCluster)
	assert.Nil(t, err, "Fail to reconcile autoscaler ServiceAccount")

	err = fakeClient.Get(ctx, saNamespacedName, &sa)

	assert.Nil(t, err, "Fail to get head group ServiceAccount after reconciliation")
}

func TestReconcile_Autoscaler_ServiceAccountName(t *testing.T) {
	setupTest(t)

	// Specify a ServiceAccountName for the head Pod
	myServiceAccount := corev1.ServiceAccount{
		ObjectMeta: metav1.ObjectMeta{
			Name:      "my-sa",
			Namespace: namespaceStr,
		},
	}
	cluster := testRayCluster.DeepCopy()
	cluster.Spec.HeadGroupSpec.Template.Spec.ServiceAccountName = myServiceAccount.Name

	// Case 1: There is no ServiceAccount "my-sa" in the Kubernetes cluster
	runtimeObjects := []runtime.Object{}
	fakeClient := clientFake.NewClientBuilder().WithRuntimeObjects(runtimeObjects...).Build()
	ctx := context.Background()

	// Initialize the reconciler
	testRayClusterReconciler := &RayClusterReconciler{
		Client:                     fakeClient,
		Recorder:                   &record.FakeRecorder{},
		Scheme:                     scheme.Scheme,
		rayClusterScaleExpectation: expectations.NewRayClusterScaleExpectation(fakeClient),
	}

	// If users specify ServiceAccountName for the head Pod, they need to create a ServiceAccount themselves.
	// However, if KubeRay creates a ServiceAccount for users, the autoscaler may encounter permission issues during
	// zero-downtime rolling updates when RayService is performed. See https://github.com/ray-project/kuberay/pull/1128
	// for more details.
	err := testRayClusterReconciler.reconcileAutoscalerServiceAccount(ctx, cluster)
	assert.NotNil(t, err,
		"When users specify ServiceAccountName for the head Pod, they need to create a ServiceAccount themselves. "+
			"If the ServiceAccount does not exist, the reconciler should return an error. However, err is nil.")

	// Case 2: There is a ServiceAccount "my-sa" in the Kubernetes cluster
	runtimeObjects = []runtime.Object{&myServiceAccount}
	fakeClient = clientFake.NewClientBuilder().WithRuntimeObjects(runtimeObjects...).Build()

	// Initialize the reconciler
	testRayClusterReconciler = &RayClusterReconciler{
		Client:   fakeClient,
		Recorder: &record.FakeRecorder{},
		Scheme:   scheme.Scheme,
	}

	err = testRayClusterReconciler.reconcileAutoscalerServiceAccount(ctx, cluster)
	assert.Nil(t, err)
}

func TestReconcile_AutoscalerRoleBinding(t *testing.T) {
	setupTest(t)

	fakeClient := clientFake.NewClientBuilder().WithRuntimeObjects(testPods...).Build()
	ctx := context.Background()

	rbNamespacedName := types.NamespacedName{
		Name:      instanceName,
		Namespace: namespaceStr,
	}
	rb := rbacv1.RoleBinding{}
	err := fakeClient.Get(ctx, rbNamespacedName, &rb)

	assert.True(t, k8serrors.IsNotFound(err), "autoscaler RoleBinding should not exist yet")

	testRayClusterReconciler := &RayClusterReconciler{
		Client:                     fakeClient,
		Recorder:                   &record.FakeRecorder{},
		Scheme:                     scheme.Scheme,
		rayClusterScaleExpectation: expectations.NewRayClusterScaleExpectation(fakeClient),
	}

	err = testRayClusterReconciler.reconcileAutoscalerRoleBinding(ctx, testRayCluster)
	assert.Nil(t, err, "Fail to reconcile autoscaler RoleBinding")

	err = fakeClient.Get(ctx, rbNamespacedName, &rb)

	assert.Nil(t, err, "Fail to get autoscaler RoleBinding after reconciliation")
}

func TestReconcile_UpdateClusterReason(t *testing.T) {
	setupTest(t)

	newScheme := runtime.NewScheme()
	_ = rayv1.AddToScheme(newScheme)

	fakeClient := clientFake.NewClientBuilder().
		WithScheme(newScheme).
		WithObjects(testRayCluster).
		WithStatusSubresource(testRayCluster).
		Build()
	ctx := context.Background()

	namespacedName := types.NamespacedName{
		Name:      instanceName,
		Namespace: namespaceStr,
	}
	cluster := rayv1.RayCluster{}
	err := fakeClient.Get(ctx, namespacedName, &cluster)
	assert.Nil(t, err, "Fail to get RayCluster")
	assert.Empty(t, cluster.Status.Reason, "Cluster reason should be empty")

	testRayClusterReconciler := &RayClusterReconciler{
		Client:                     fakeClient,
		Recorder:                   &record.FakeRecorder{},
		Scheme:                     scheme.Scheme,
		rayClusterScaleExpectation: expectations.NewRayClusterScaleExpectation(fakeClient),
	}
	reason := "test reason"

	newTestRayCluster := testRayCluster.DeepCopy()
	newTestRayCluster.Status.Reason = reason
	inconsistent, err := testRayClusterReconciler.updateRayClusterStatus(ctx, testRayCluster, newTestRayCluster)
	assert.Nil(t, err, "Fail to update cluster reason")
	assert.True(t, inconsistent)

	err = fakeClient.Get(ctx, namespacedName, &cluster)
	assert.Nil(t, err, "Fail to get RayCluster after updating reason")
	assert.Equal(t, cluster.Status.Reason, reason, "Cluster reason should be updated")
}

func TestUpdateEndpoints(t *testing.T) {
	setupTest(t)

	fakeClient := clientFake.NewClientBuilder().WithRuntimeObjects(testServices...).Build()
	ctx := context.Background()
	testRayClusterReconciler := &RayClusterReconciler{
		Client:   fakeClient,
		Recorder: &record.FakeRecorder{},
		Scheme:   scheme.Scheme,
	}

	if err := testRayClusterReconciler.updateEndpoints(ctx, testRayCluster); err != nil {
		t.Errorf("updateEndpoints failed: %v", err)
	}

	expected := map[string]string{
		"client":    "10001",
		"dashboard": "8265",
		"metrics":   "8080",
		"redis":     "6379",
		"serve":     "8000",
	}
	assert.Equal(t, expected, testRayCluster.Status.Endpoints, "RayCluster status endpoints not updated")
}

func TestGetHeadPodIPAndNameFromGetRayClusterHeadPod(t *testing.T) {
	setupTest(t)

	extraHeadPod := &corev1.Pod{
		ObjectMeta: metav1.ObjectMeta{
			Name:      "unexpectedExtraHeadNode",
			Namespace: namespaceStr,
			Labels: map[string]string{
				utils.RayClusterLabelKey:   instanceName,
				utils.RayNodeTypeLabelKey:  string(rayv1.HeadNode),
				utils.RayNodeGroupLabelKey: headGroupNameStr,
			},
		},
	}

	tests := map[string]struct {
		expectedIP   string
		expectedName string
		pods         []runtime.Object
		returnsError bool
	}{
		"get expected Pod IP if there's one head node": {
			pods:         testPods,
			expectedIP:   headNodeIP,
			expectedName: headNodeName,
			returnsError: false,
		},
		"no error if there's no head node": {
			pods:         []runtime.Object{},
			expectedIP:   "",
			returnsError: false,
		},
		"no error if there's more than one head node": {
			pods:         append(testPods, extraHeadPod),
			expectedIP:   "",
			returnsError: true,
		},
		"no error if head pod ip is not yet set": {
			pods:         testPodsNoHeadIP,
			expectedIP:   "",
			expectedName: headNodeName,
			returnsError: false,
		},
	}

	for name, tc := range tests {
		t.Run(name, func(t *testing.T) {
			fakeClient := clientFake.NewClientBuilder().WithRuntimeObjects(tc.pods...).Build()

			ip, name := "", ""
			headPod, err := common.GetRayClusterHeadPod(context.TODO(), fakeClient, testRayCluster)
			if headPod != nil {
				ip = headPod.Status.PodIP
				name = headPod.Name
			}

			if tc.returnsError {
				assert.NotNil(t, err, "GetRayClusterHeadPod should return error")
			} else {
				assert.Nil(t, err, "GetRayClusterHeadPod should not return error")
			}

			assert.Equal(t, tc.expectedIP, ip, "GetRayClusterHeadPod returned unexpected IP")
			assert.Equal(t, tc.expectedName, name, "GetRayClusterHeadPod returned unexpected name")
		})
	}
}

func TestGetHeadServiceIPAndName(t *testing.T) {
	setupTest(t)

	headServiceIP := "1.2.3.4"
	headService, err := common.BuildServiceForHeadPod(context.Background(), *testRayCluster, nil, nil)
	if err != nil {
		t.Errorf("failed to build head service: %v", err)
	}
	headService.Spec.ClusterIP = headServiceIP
	testServices = []runtime.Object{
		headService,
	}

	extraHeadService := &corev1.Service{
		ObjectMeta: metav1.ObjectMeta{
			Name:      "unexpectedExtraHeadService",
			Namespace: namespaceStr,
			Labels:    common.HeadServiceLabels(*testRayCluster),
		},
	}

	tests := map[string]struct {
		expectedIP   string
		expectedName string
		services     []runtime.Object
		returnsError bool
	}{
		"get expected Service IP if there's one head Service": {
			services:     testServices,
			expectedIP:   headServiceIP,
			expectedName: headService.Name,
			returnsError: false,
		},
		"get error if there's no head Service": {
			services:     []runtime.Object{},
			expectedIP:   "",
			expectedName: "",
			returnsError: true,
		},
		"get error if there's more than one head Service": {
			services:     append(testServices, extraHeadService),
			expectedIP:   "",
			expectedName: "",
			returnsError: true,
		},
	}

	for name, tc := range tests {
		t.Run(name, func(t *testing.T) {
			fakeClient := clientFake.NewClientBuilder().WithRuntimeObjects(tc.services...).Build()
			testRayClusterReconciler := &RayClusterReconciler{
				Client:                     fakeClient,
				Recorder:                   &record.FakeRecorder{},
				Scheme:                     scheme.Scheme,
				rayClusterScaleExpectation: expectations.NewRayClusterScaleExpectation(fakeClient),
			}

			ip, name, err := testRayClusterReconciler.getHeadServiceIPAndName(context.TODO(), testRayCluster)
			if tc.returnsError {
				assert.NotNil(t, err, "getHeadServiceIPAndName should return error")
			} else {
				assert.Nil(t, err, "getHeadServiceIPAndName should not return error")
			}

			assert.Equal(t, tc.expectedIP, ip, "getHeadServiceIPAndName returned unexpected IP")
			assert.Equal(t, tc.expectedName, name, "getHeadServiceIPAndName returned unexpected name")
		})
	}
}

func TestGetHeadServiceIPAndNameOnHeadlessService(t *testing.T) {
	setupTest(t)

	headService, err := common.BuildServiceForHeadPod(context.Background(), *testRayCluster, nil, nil)
	if err != nil {
		t.Errorf("failed to build head service: %v", err)
	}
	assert.Equal(t, headService.Spec.ClusterIP, corev1.ClusterIPNone, "BuildServiceForHeadPod returned unexpected ClusterIP")

	fakeClient := clientFake.NewClientBuilder().WithRuntimeObjects(headService).WithRuntimeObjects(testPods...).Build()

	testRayClusterReconciler := &RayClusterReconciler{
		Client:   fakeClient,
		Recorder: &record.FakeRecorder{},
		Scheme:   scheme.Scheme,
	}

	ip, name, err := testRayClusterReconciler.getHeadServiceIPAndName(context.TODO(), testRayCluster)

	assert.Nil(t, err)
	assert.Equal(t, headNodeIP, ip, "getHeadServiceIPAndName returned unexpected IP")
	assert.Equal(t, headService.Name, name, "getHeadServiceIPAndName returned unexpected name")
}

func TestUpdateStatusObservedGeneration(t *testing.T) {
	setupTest(t)

	// Create a new scheme with CRDs, Pod, Service schemes.
	newScheme := runtime.NewScheme()
	_ = rayv1.AddToScheme(newScheme)
	_ = corev1.AddToScheme(newScheme)

	// To update the status of RayCluster with `r.Status().Update()`,
	// initialize the runtimeObjects with appropriate context. In KubeRay, the `ClusterIP`
	// and `TargetPort` fields are typically set by the cluster's control plane.
	headService, err := common.BuildServiceForHeadPod(context.Background(), *testRayCluster, nil, nil)
	assert.Nil(t, err, "Failed to build head service.")
	headService.Spec.ClusterIP = headNodeIP
	for i, port := range headService.Spec.Ports {
		headService.Spec.Ports[i].TargetPort = intstr.IntOrString{IntVal: port.Port}
	}
	runtimeObjects := append(testPods, headService, testRayCluster)

	// To facilitate testing, we set an impossible value for ObservedGeneration.
	// Note that ObjectMeta's `Generation` and `ResourceVersion` don't behave properly in the fake client.
	// [Ref] https://pkg.go.dev/sigs.k8s.io/controller-runtime@v0.14.5/pkg/client/fake
	testRayCluster.Status.ObservedGeneration = -1

	// Initialize a fake client with newScheme and runtimeObjects.
	fakeClient := clientFake.NewClientBuilder().WithScheme(newScheme).WithRuntimeObjects(runtimeObjects...).Build()
	ctx := context.Background()

	// Verify the initial values of `Generation` and `ObservedGeneration`.
	namespacedName := types.NamespacedName{
		Name:      instanceName,
		Namespace: namespaceStr,
	}
	cluster := rayv1.RayCluster{}
	err = fakeClient.Get(ctx, namespacedName, &cluster)
	assert.Nil(t, err, "Fail to get RayCluster")
	assert.Equal(t, int64(-1), cluster.Status.ObservedGeneration)
	assert.Equal(t, int64(0), cluster.ObjectMeta.Generation)

	// Initialize RayCluster reconciler.
	testRayClusterReconciler := &RayClusterReconciler{
		Client:                     fakeClient,
		Recorder:                   &record.FakeRecorder{},
		Scheme:                     scheme.Scheme,
		rayClusterScaleExpectation: expectations.NewRayClusterScaleExpectation(fakeClient),
	}

	// Compare the values of `Generation` and `ObservedGeneration` to check if they match.
	newInstance, err := testRayClusterReconciler.calculateStatus(ctx, testRayCluster, nil)
	assert.Nil(t, err)
	err = fakeClient.Get(ctx, namespacedName, &cluster)
	assert.Nil(t, err)
	assert.Equal(t, cluster.ObjectMeta.Generation, newInstance.Status.ObservedGeneration)
}

func TestReconcile_UpdateClusterState(t *testing.T) {
	setupTest(t)

	newScheme := runtime.NewScheme()
	_ = rayv1.AddToScheme(newScheme)

	fakeClient := clientFake.NewClientBuilder().
		WithScheme(newScheme).
		WithObjects(testRayCluster).
		WithStatusSubresource(testRayCluster).
		Build()
	ctx := context.Background()

	namespacedName := types.NamespacedName{
		Name:      instanceName,
		Namespace: namespaceStr,
	}
	cluster := rayv1.RayCluster{}
	err := fakeClient.Get(ctx, namespacedName, &cluster)
	assert.Nil(t, err, "Fail to get RayCluster")
	assert.Empty(t, cluster.Status.State, "Cluster state should be empty") //nolint:staticcheck // https://github.com/ray-project/kuberay/pull/2288

	testRayClusterReconciler := &RayClusterReconciler{
		Client:                     fakeClient,
		Recorder:                   &record.FakeRecorder{},
		Scheme:                     newScheme,
		rayClusterScaleExpectation: expectations.NewRayClusterScaleExpectation(fakeClient),
	}

	state := rayv1.Ready
	newTestRayCluster := testRayCluster.DeepCopy()
	newTestRayCluster.Status.State = state //nolint:staticcheck // https://github.com/ray-project/kuberay/pull/2288
	inconsistent, err := testRayClusterReconciler.updateRayClusterStatus(ctx, testRayCluster, newTestRayCluster)
	assert.Nil(t, err, "Fail to update cluster state")
	assert.True(t, inconsistent)

	err = fakeClient.Get(ctx, namespacedName, &cluster)
	assert.Nil(t, err, "Fail to get RayCluster after updating state")
	assert.Equal(t, cluster.Status.State, state, "Cluster state should be updated") //nolint:staticcheck // https://github.com/ray-project/kuberay/pull/2288
}

func TestInconsistentRayClusterStatus(t *testing.T) {
	newScheme := runtime.NewScheme()
	_ = rayv1.AddToScheme(newScheme)
	fakeClient := clientFake.NewClientBuilder().WithScheme(newScheme).WithRuntimeObjects().Build()
	r := &RayClusterReconciler{
		Client:   fakeClient,
		Recorder: &record.FakeRecorder{},
		Scheme:   scheme.Scheme,
	}

	// Mock data
	timeNow := metav1.Now()
	oldStatus := rayv1.RayClusterStatus{
		State:                   rayv1.Ready,
		ReadyWorkerReplicas:     1,
		AvailableWorkerReplicas: 1,
		DesiredWorkerReplicas:   1,
		MinWorkerReplicas:       1,
		MaxWorkerReplicas:       10,
		LastUpdateTime:          &timeNow,
		Endpoints: map[string]string{
			"client":    "10001",
			"dashboard": "8265",
			"gcs":       "6379",
			"metrics":   "8080",
		},
		Head: rayv1.HeadInfo{
			PodIP:     "10.244.0.6",
			ServiceIP: "10.96.140.249",
		},
		ObservedGeneration: 1,
		Reason:             "test reason",
	}

	// `inconsistentRayClusterStatus` is used to check whether the old and new RayClusterStatus are inconsistent
	// by comparing different fields. If the only differences between the old and new status are the `LastUpdateTime`
	// and `ObservedGeneration` fields (Case 9 and Case 10), the status update will not be triggered.
	ctx := context.Background()

	// Case 1: `State` is different => return true
	newStatus := oldStatus.DeepCopy()
	newStatus.State = rayv1.Suspended //nolint:staticcheck // https://github.com/ray-project/kuberay/pull/2288
	assert.True(t, r.inconsistentRayClusterStatus(ctx, oldStatus, *newStatus))

	// Case 2: `Reason` is different => return true
	newStatus = oldStatus.DeepCopy()
	newStatus.Reason = "new reason"
	assert.True(t, r.inconsistentRayClusterStatus(ctx, oldStatus, *newStatus))

	// Case 3: `ReadyWorkerReplicas` is different => return true
	newStatus = oldStatus.DeepCopy()
	newStatus.ReadyWorkerReplicas = oldStatus.ReadyWorkerReplicas + 1
	assert.True(t, r.inconsistentRayClusterStatus(ctx, oldStatus, *newStatus))

	// Case 4: `AvailableWorkerReplicas` is different => return true
	newStatus = oldStatus.DeepCopy()
	newStatus.AvailableWorkerReplicas = oldStatus.AvailableWorkerReplicas + 1
	assert.True(t, r.inconsistentRayClusterStatus(ctx, oldStatus, *newStatus))

	// Case 5: `DesiredWorkerReplicas` is different => return true
	newStatus = oldStatus.DeepCopy()
	newStatus.DesiredWorkerReplicas = oldStatus.DesiredWorkerReplicas + 1
	assert.True(t, r.inconsistentRayClusterStatus(ctx, oldStatus, *newStatus))

	// Case 6: `MinWorkerReplicas` is different => return true
	newStatus = oldStatus.DeepCopy()
	newStatus.MinWorkerReplicas = oldStatus.MinWorkerReplicas + 1
	assert.True(t, r.inconsistentRayClusterStatus(ctx, oldStatus, *newStatus))

	// Case 7: `MaxWorkerReplicas` is different => return true
	newStatus = oldStatus.DeepCopy()
	newStatus.MaxWorkerReplicas = oldStatus.MaxWorkerReplicas + 1
	assert.True(t, r.inconsistentRayClusterStatus(ctx, oldStatus, *newStatus))

	// Case 8: `Endpoints` is different => return true
	newStatus = oldStatus.DeepCopy()
	newStatus.Endpoints["fakeEndpoint"] = "10009"
	assert.True(t, r.inconsistentRayClusterStatus(ctx, oldStatus, *newStatus))

	// Case 9: `Head` is different => return true
	newStatus = oldStatus.DeepCopy()
	newStatus.Head.PodIP = "test head pod ip"
	assert.True(t, r.inconsistentRayClusterStatus(ctx, oldStatus, *newStatus))

	// Case 10: `LastUpdateTime` is different => return false
	newStatus = oldStatus.DeepCopy()
	newStatus.LastUpdateTime = &metav1.Time{Time: timeNow.Add(time.Hour)}
	assert.False(t, r.inconsistentRayClusterStatus(ctx, oldStatus, *newStatus))

	// Case 11: `ObservedGeneration` is different => return false
	newStatus = oldStatus.DeepCopy()
	newStatus.ObservedGeneration = oldStatus.ObservedGeneration + 1
	assert.False(t, r.inconsistentRayClusterStatus(ctx, oldStatus, *newStatus))

	// Case 12: `Conditions` is different => return true
	newStatus = oldStatus.DeepCopy()
	meta.SetStatusCondition(&newStatus.Conditions, metav1.Condition{Type: string(rayv1.RayClusterReplicaFailure), Status: metav1.ConditionTrue})
	assert.True(t, r.inconsistentRayClusterStatus(ctx, oldStatus, *newStatus))
}

func TestCalculateStatus(t *testing.T) {
	setupTest(t)
	assert.True(t, features.Enabled(features.RayClusterStatusConditions))

	// disable feature gate for the following tests
	restoreFeatureFlag := features.SetFeatureGateDuringTest(t, features.RayClusterStatusConditions, false)

	// Create a new scheme with CRDs, Pod, Service schemes.
	newScheme := runtime.NewScheme()
	_ = rayv1.AddToScheme(newScheme)
	_ = corev1.AddToScheme(newScheme)

	// Mock data
	headServiceIP := "aaa.bbb.ccc.ddd"
	headService, err := common.BuildServiceForHeadPod(context.Background(), *testRayCluster, nil, nil)
	assert.Nil(t, err, "Failed to build head service.")
	headService.Spec.ClusterIP = headServiceIP
	podReadyStatus := corev1.PodStatus{
		PodIP: headNodeIP,
		Phase: corev1.PodRunning,
		Conditions: []corev1.PodCondition{
			{
				Type:   corev1.PodReady,
				Status: corev1.ConditionTrue,
			},
		},
	}
	headLabel := map[string]string{
		utils.RayClusterLabelKey:  instanceName,
		utils.RayNodeTypeLabelKey: string(rayv1.HeadNode),
	}
	workerLabel := map[string]string{
		utils.RayClusterLabelKey:  instanceName,
		utils.RayNodeTypeLabelKey: string(rayv1.WorkerNode),
	}
	headPod := &corev1.Pod{
		ObjectMeta: metav1.ObjectMeta{
			Name:      "headNode",
			Namespace: namespaceStr,
			Labels:    headLabel,
		},
		Status: podReadyStatus,
	}
	runtimeObjects := []runtime.Object{headPod, headService}
	for i := int32(0); i < expectReplicaNum; i++ {
		runtimeObjects = append(runtimeObjects, &corev1.Pod{
			ObjectMeta: metav1.ObjectMeta{
				Name:      "workerNode-" + strconv.Itoa(int(i)),
				Namespace: namespaceStr,
				Labels:    workerLabel,
			},
			Status: podReadyStatus,
		})
	}

	// Initialize a fake client with newScheme and runtimeObjects.
	fakeClient := clientFake.NewClientBuilder().WithScheme(newScheme).WithRuntimeObjects(runtimeObjects...).Build()
	ctx := context.Background()

	// Initialize a RayCluster reconciler.
	r := &RayClusterReconciler{
		Client:   fakeClient,
		Recorder: &record.FakeRecorder{},
		Scheme:   scheme.Scheme,
	}

	// Test head information
	newInstance, err := r.calculateStatus(ctx, testRayCluster, nil)
	assert.Nil(t, err)
	assert.Equal(t, headNodeIP, newInstance.Status.Head.PodIP)
	assert.Equal(t, headServiceIP, newInstance.Status.Head.ServiceIP)
	assert.Equal(t, headService.Name, newInstance.Status.Head.ServiceName)
	assert.NotNil(t, newInstance.Status.StateTransitionTimes, "Cluster state transition timestamp should be created")
	assert.Equal(t, newInstance.Status.LastUpdateTime, newInstance.Status.StateTransitionTimes[rayv1.Ready])

	// Test reconcilePodsErr with the feature gate disabled
	newInstance, err = r.calculateStatus(ctx, testRayCluster, errors.Join(utils.ErrFailedCreateHeadPod, errors.New("invalid")))
	assert.Nil(t, err)
	assert.Empty(t, newInstance.Status.Conditions)

	// enable feature gate for the following tests
	restoreFeatureFlag()

	// Test CheckRayHeadRunningAndReady with head pod running and ready
	newInstance, _ = r.calculateStatus(ctx, testRayCluster, nil)
	assert.True(t, meta.IsStatusConditionPresentAndEqual(newInstance.Status.Conditions, string(rayv1.HeadPodReady), metav1.ConditionTrue))

	// Test CheckRayHeadRunningAndReady with head pod not ready
	headPod.Status.Conditions = []corev1.PodCondition{
		{
			Type:   corev1.PodReady,
			Status: corev1.ConditionFalse,
		},
	}
	runtimeObjects = []runtime.Object{headPod, headService}
	fakeClient = clientFake.NewClientBuilder().WithScheme(newScheme).WithRuntimeObjects(runtimeObjects...).Build()
	r.Client = fakeClient
	newInstance, _ = r.calculateStatus(ctx, testRayCluster, nil)
	assert.True(t, meta.IsStatusConditionPresentAndEqual(newInstance.Status.Conditions, string(rayv1.HeadPodReady), metav1.ConditionFalse))

	// Test CheckRayHeadRunningAndReady with head pod not running
	headPod.Status.Phase = corev1.PodFailed
	runtimeObjects = []runtime.Object{headPod, headService}
	fakeClient = clientFake.NewClientBuilder().WithScheme(newScheme).WithRuntimeObjects(runtimeObjects...).Build()
	r.Client = fakeClient
	newInstance, _ = r.calculateStatus(ctx, testRayCluster, nil)
	assert.True(t, meta.IsStatusConditionPresentAndEqual(newInstance.Status.Conditions, string(rayv1.HeadPodReady), metav1.ConditionFalse))

	// Test reconcilePodsErr with the feature gate enabled
	newInstance, err = r.calculateStatus(ctx, testRayCluster, errors.Join(utils.ErrFailedCreateHeadPod, errors.New("invalid")))
	assert.Nil(t, err)
	assert.True(t, meta.IsStatusConditionPresentAndEqual(newInstance.Status.Conditions, string(rayv1.RayClusterReplicaFailure), metav1.ConditionTrue))
}

// TestCalculateStatusWithoutDesiredReplicas tests that the cluster CR should not be marked as Ready if
// DesiredWorkerReplicas > 0 and DesiredWorkerReplicas != ReadyWorkerReplicas
func TestCalculateStatusWithoutDesiredReplicas(t *testing.T) {
	setupTest(t)

	// Create a new scheme with CRDs, Pod, Service schemes.
	newScheme := runtime.NewScheme()
	_ = rayv1.AddToScheme(newScheme)
	_ = corev1.AddToScheme(newScheme)

	// Mock data
	headServiceIP := "aaa.bbb.ccc.ddd"
	headService, err := common.BuildServiceForHeadPod(context.Background(), *testRayCluster, nil, nil)
	assert.Nil(t, err, "Failed to build head service.")
	headService.Spec.ClusterIP = headServiceIP
	headPod := &corev1.Pod{
		ObjectMeta: metav1.ObjectMeta{
			Name:      "headNode",
			Namespace: namespaceStr,
			Labels: map[string]string{
				utils.RayClusterLabelKey:  instanceName,
				utils.RayNodeTypeLabelKey: string(rayv1.HeadNode),
			},
		},
		Status: corev1.PodStatus{
			PodIP: headNodeIP,
			Phase: corev1.PodRunning,
			Conditions: []corev1.PodCondition{
				{
					Type:   corev1.PodReady,
					Status: corev1.ConditionTrue,
				},
			},
		},
	}
	runtimeObjects := []runtime.Object{headPod, headService}

	// Initialize a fake client with newScheme and runtimeObjects.
	fakeClient := clientFake.NewClientBuilder().WithScheme(newScheme).WithRuntimeObjects(runtimeObjects...).Build()
	ctx := context.Background()

	// Initialize a RayCluster reconciler.
	r := &RayClusterReconciler{
		Client:   fakeClient,
		Recorder: &record.FakeRecorder{},
		Scheme:   scheme.Scheme,
	}

	newInstance, err := r.calculateStatus(ctx, testRayCluster, nil)
	assert.Nil(t, err)
	assert.NotEqual(t, newInstance.Status.DesiredWorkerReplicas, 0)
	assert.NotEqual(t, newInstance.Status.DesiredWorkerReplicas, newInstance.Status.ReadyWorkerReplicas)
	assert.Equal(t, newInstance.Status.State, rayv1.ClusterState("")) //nolint:staticcheck // https://github.com/ray-project/kuberay/pull/2288
	assert.Equal(t, newInstance.Status.Reason, "")
	assert.Nil(t, newInstance.Status.StateTransitionTimes)
}

// TestCalculateStatusWithSuspendedWorkerGroups tests that the cluster CR should be marked as Ready without workers
// and all desired resources are not counted with suspended workers
func TestCalculateStatusWithSuspendedWorkerGroups(t *testing.T) {
	setupTest(t)

	testRayCluster.Spec.WorkerGroupSpecs[0].Suspend = ptr.To[bool](true)
	testRayCluster.Spec.WorkerGroupSpecs[0].MinReplicas = ptr.To[int32](100)
	testRayCluster.Spec.WorkerGroupSpecs[0].MaxReplicas = ptr.To[int32](100)
	testRayCluster.Spec.WorkerGroupSpecs[0].Template.Spec.Containers[0].Resources.Requests = corev1.ResourceList{
		corev1.ResourceCPU:    resource.MustParse("100m"),
		corev1.ResourceMemory: resource.MustParse("100Mi"),
	}

	// Create a new scheme with CRDs, Pod, Service schemes.
	newScheme := runtime.NewScheme()
	_ = rayv1.AddToScheme(newScheme)
	_ = corev1.AddToScheme(newScheme)

	// Mock data
	headServiceIP := "aaa.bbb.ccc.ddd"
	headService, err := common.BuildServiceForHeadPod(context.Background(), *testRayCluster, nil, nil)
	assert.Nil(t, err, "Failed to build head service.")
	headService.Spec.ClusterIP = headServiceIP
	headPod := &corev1.Pod{
		ObjectMeta: metav1.ObjectMeta{
			Name:      "headNode",
			Namespace: namespaceStr,
			Labels: map[string]string{
				utils.RayClusterLabelKey:  instanceName,
				utils.RayNodeTypeLabelKey: string(rayv1.HeadNode),
			},
		},
		Status: corev1.PodStatus{
			PodIP: headNodeIP,
			Phase: corev1.PodRunning,
			Conditions: []corev1.PodCondition{
				{
					Type:   corev1.PodReady,
					Status: corev1.ConditionTrue,
				},
			},
		},
	}
	runtimeObjects := []runtime.Object{headPod, headService}

	// Initialize a fake client with newScheme and runtimeObjects.
	fakeClient := clientFake.NewClientBuilder().WithScheme(newScheme).WithRuntimeObjects(runtimeObjects...).Build()
	ctx := context.Background()

	// Initialize a RayCluster reconciler.
	r := &RayClusterReconciler{
		Client:   fakeClient,
		Recorder: &record.FakeRecorder{},
		Scheme:   scheme.Scheme,
	}

	newInstance, err := r.calculateStatus(ctx, testRayCluster, nil)
	assert.Nil(t, err)
	assert.Equal(t, newInstance.Status.DesiredWorkerReplicas, int32(0))
	assert.Equal(t, newInstance.Status.MinWorkerReplicas, int32(0))
	assert.Equal(t, newInstance.Status.MaxWorkerReplicas, int32(0))
	assert.Equal(t, newInstance.Status.DesiredCPU, resource.Quantity{})
	assert.Equal(t, newInstance.Status.DesiredMemory, resource.Quantity{})
	assert.Equal(t, newInstance.Status.State, rayv1.Ready) //nolint:staticcheck // https://github.com/ray-project/kuberay/pull/2288
	assert.NotNil(t, newInstance.Status.StateTransitionTimes)
}

// TestCalculateStatusWithReconcileErrorBackAndForth tests that the cluster CR should not be marked as Ready if reconcileErr != nil
// and the Ready state should not be removed after being Ready even if reconcileErr != nil
func TestCalculateStatusWithReconcileErrorBackAndForth(t *testing.T) {
	setupTest(t)

	// Create a new scheme with CRDs, Pod, Service schemes.
	newScheme := runtime.NewScheme()
	_ = rayv1.AddToScheme(newScheme)
	_ = corev1.AddToScheme(newScheme)

	// Mock data
	headServiceIP := "aaa.bbb.ccc.ddd"
	headService, err := common.BuildServiceForHeadPod(context.Background(), *testRayCluster, nil, nil)
	assert.Nil(t, err, "Failed to build head service.")
	headService.Spec.ClusterIP = headServiceIP
	podReadyStatus := corev1.PodStatus{
		PodIP: headNodeIP,
		Phase: corev1.PodRunning,
		Conditions: []corev1.PodCondition{
			{
				Type:   corev1.PodReady,
				Status: corev1.ConditionTrue,
			},
		},
	}
	headLabel := map[string]string{
		utils.RayClusterLabelKey:  instanceName,
		utils.RayNodeTypeLabelKey: string(rayv1.HeadNode),
	}
	workerLabel := map[string]string{
		utils.RayClusterLabelKey:  instanceName,
		utils.RayNodeTypeLabelKey: string(rayv1.WorkerNode),
	}
	headPod := &corev1.Pod{
		ObjectMeta: metav1.ObjectMeta{
			Name:      "headNode",
			Namespace: namespaceStr,
			Labels:    headLabel,
		},
		Status: podReadyStatus,
	}
	runtimeObjects := []runtime.Object{headPod, headService}
	for i := int32(0); i < expectReplicaNum; i++ {
		runtimeObjects = append(runtimeObjects, &corev1.Pod{
			ObjectMeta: metav1.ObjectMeta{
				Name:      "workerNode-" + strconv.Itoa(int(i)),
				Namespace: namespaceStr,
				Labels:    workerLabel,
			},
			Status: podReadyStatus,
		})
	}

	// Initialize a fake client with newScheme and runtimeObjects.
	fakeClient := clientFake.NewClientBuilder().WithScheme(newScheme).WithRuntimeObjects(runtimeObjects...).Build()
	ctx := context.Background()

	// Initialize a RayCluster reconciler.
	r := &RayClusterReconciler{
		Client:   fakeClient,
		Recorder: &record.FakeRecorder{},
		Scheme:   scheme.Scheme,
	}

	// Test head information with a reconcile error
	newInstance, err := r.calculateStatus(ctx, testRayCluster, errors.New("invalid"))
	assert.Nil(t, err)
	assert.NotEqual(t, newInstance.Status.DesiredWorkerReplicas, 0)
	// Note that even if there are DesiredWorkerReplicas ready, we don't mark CR to be Ready state due to the reconcile error.
	assert.Equal(t, newInstance.Status.DesiredWorkerReplicas, newInstance.Status.ReadyWorkerReplicas)
	assert.Equal(t, newInstance.Status.State, rayv1.ClusterState("")) //nolint:staticcheck // https://github.com/ray-project/kuberay/pull/2288
	assert.Equal(t, newInstance.Status.Reason, "")
	assert.Nil(t, newInstance.Status.StateTransitionTimes)

	// Test head information without a reconcile error
	newInstance, err = r.calculateStatus(ctx, newInstance, nil)
	assert.Nil(t, err)
	assert.NotEqual(t, newInstance.Status.DesiredWorkerReplicas, 0)
	assert.Equal(t, newInstance.Status.DesiredWorkerReplicas, newInstance.Status.ReadyWorkerReplicas)
	assert.Equal(t, newInstance.Status.State, rayv1.Ready) //nolint:staticcheck // https://github.com/ray-project/kuberay/pull/2288
	assert.Equal(t, newInstance.Status.Reason, "")
	assert.NotNil(t, newInstance.Status.StateTransitionTimes)
	assert.NotNil(t, newInstance.Status.StateTransitionTimes[rayv1.Ready])
	t1 := newInstance.Status.StateTransitionTimes[rayv1.Ready]

	// Test head information with a reconcile error again
	newInstance, err = r.calculateStatus(ctx, newInstance, errors.New("invalid2"))
	assert.Nil(t, err)
	assert.NotEqual(t, newInstance.Status.DesiredWorkerReplicas, 0)
	assert.Equal(t, newInstance.Status.DesiredWorkerReplicas, newInstance.Status.ReadyWorkerReplicas)
	assert.Equal(t, newInstance.Status.State, rayv1.Ready) //nolint:staticcheck // https://github.com/ray-project/kuberay/pull/2288
	assert.Equal(t, newInstance.Status.Reason, "")
	assert.NotNil(t, newInstance.Status.StateTransitionTimes)
	assert.NotNil(t, newInstance.Status.StateTransitionTimes[rayv1.Ready])
	assert.Equal(t, t1, newInstance.Status.StateTransitionTimes[rayv1.Ready]) // no change to StateTransitionTimes
}

func TestRayClusterProvisionedCondition(t *testing.T) {
	setupTest(t)
	assert.True(t, features.Enabled(features.RayClusterStatusConditions))

	newScheme := runtime.NewScheme()
	_ = rayv1.AddToScheme(newScheme)
	_ = corev1.AddToScheme(newScheme)

	ReadyStatus := corev1.PodStatus{
		Phase: corev1.PodRunning,
		Conditions: []corev1.PodCondition{
			{
				Type:   corev1.PodReady,
				Status: corev1.ConditionTrue,
			},
		},
	}

	UnReadyStatus := corev1.PodStatus{
		Phase: corev1.PodRunning,
		Conditions: []corev1.PodCondition{
			{
				Type:   corev1.PodReady,
				Status: corev1.ConditionFalse,
			},
		},
	}

	headPod := &corev1.Pod{
		ObjectMeta: metav1.ObjectMeta{
			Name:      "headNode",
			Namespace: namespaceStr,
			Labels: map[string]string{
				utils.RayClusterLabelKey:  instanceName,
				utils.RayNodeTypeLabelKey: string(rayv1.HeadNode),
			},
		},
	}

	workerPod := &corev1.Pod{
		ObjectMeta: metav1.ObjectMeta{
			Name:      "workerNode",
			Namespace: namespaceStr,
			Labels: map[string]string{
				utils.RayClusterLabelKey:   instanceName,
				utils.RayNodeTypeLabelKey:  string(rayv1.WorkerNode),
				utils.RayNodeGroupLabelKey: groupNameStr,
			},
		},
	}

	runtimeObjects := append([]runtime.Object{headPod, workerPod}, testServices...)
	fakeClient := clientFake.NewClientBuilder().WithScheme(newScheme).WithRuntimeObjects(runtimeObjects...).Build()
	ctx := context.Background()
	r := &RayClusterReconciler{
		Client:   fakeClient,
		Recorder: &record.FakeRecorder{},
		Scheme:   scheme.Scheme,
	}

	// Initially, neither head Pod nor worker Pod are ready. The RayClusterProvisioned condition should not be present.
	headPod.Status = UnReadyStatus
	workerPod.Status = UnReadyStatus
	_ = fakeClient.Status().Update(ctx, headPod)
	_ = fakeClient.Status().Update(ctx, workerPod)
	testRayCluster, _ = r.calculateStatus(ctx, testRayCluster, nil)
	rayClusterProvisionedCondition := meta.FindStatusCondition(testRayCluster.Status.Conditions, string(rayv1.RayClusterProvisioned))
	assert.Equal(t, rayClusterProvisionedCondition.Status, metav1.ConditionFalse)
	assert.Equal(t, rayClusterProvisionedCondition.Reason, rayv1.RayClusterPodsProvisioning)

	// After a while, all Ray Pods are ready for the first time, RayClusterProvisioned condition should be added and set to True.
	headPod.Status = ReadyStatus
	workerPod.Status = ReadyStatus
	_ = fakeClient.Status().Update(ctx, headPod)
	_ = fakeClient.Status().Update(ctx, workerPod)
	testRayCluster, _ = r.calculateStatus(ctx, testRayCluster, nil)
	rayClusterProvisionedCondition = meta.FindStatusCondition(testRayCluster.Status.Conditions, string(rayv1.RayClusterProvisioned))
	assert.Equal(t, rayClusterProvisionedCondition.Status, metav1.ConditionTrue)
	assert.Equal(t, rayClusterProvisionedCondition.Reason, rayv1.AllPodRunningAndReadyFirstTime)

	// After a while, worker Pod fails readiness, but since RayClusterProvisioned focuses solely on whether all Ray Pods are ready for the first time,
	// RayClusterProvisioned condition should still be True.
	workerPod.Status = UnReadyStatus
	_ = fakeClient.Status().Update(ctx, workerPod)
	testRayCluster, _ = r.calculateStatus(ctx, testRayCluster, nil)
	rayClusterProvisionedCondition = meta.FindStatusCondition(testRayCluster.Status.Conditions, string(rayv1.RayClusterProvisioned))
	assert.Equal(t, rayClusterProvisionedCondition.Status, metav1.ConditionTrue)
	assert.Equal(t, rayClusterProvisionedCondition.Reason, rayv1.AllPodRunningAndReadyFirstTime)

	// After a while, head Pod also fails readiness, RayClusterProvisioned condition should still be true.
	headPod.Status = UnReadyStatus
	_ = fakeClient.Status().Update(ctx, headPod)
	testRayCluster, _ = r.calculateStatus(ctx, testRayCluster, nil)
	rayClusterProvisionedCondition = meta.FindStatusCondition(testRayCluster.Status.Conditions, string(rayv1.RayClusterProvisioned))
	assert.Equal(t, rayClusterProvisionedCondition.Status, metav1.ConditionTrue)
	assert.Equal(t, rayClusterProvisionedCondition.Reason, rayv1.AllPodRunningAndReadyFirstTime)
}

func TestStateTransitionTimes_NoStateChange(t *testing.T) {
	setupTest(t)

	// Create a new scheme with CRDs, Pod, Service schemes.
	newScheme := runtime.NewScheme()
	_ = rayv1.AddToScheme(newScheme)
	_ = corev1.AddToScheme(newScheme)

	// Mock data
	headServiceIP := "aaa.bbb.ccc.ddd"
	headService, err := common.BuildServiceForHeadPod(context.Background(), *testRayCluster, nil, nil)
	assert.Nil(t, err, "Failed to build head service.")
	headService.Spec.ClusterIP = headServiceIP
	// headService.Spec.cont
	headPod := &corev1.Pod{
		ObjectMeta: metav1.ObjectMeta{
			Name:      "headNode",
			Namespace: namespaceStr,
			Labels: map[string]string{
				utils.RayClusterLabelKey:  instanceName,
				utils.RayNodeTypeLabelKey: string(rayv1.HeadNode),
			},
		},
		Status: corev1.PodStatus{
			PodIP: headNodeIP,
			Phase: corev1.PodRunning,
		},
	}
	runtimeObjects := []runtime.Object{headPod, headService}

	// Initialize a fake client with newScheme and runtimeObjects.
	fakeClient := clientFake.NewClientBuilder().WithScheme(newScheme).WithRuntimeObjects(runtimeObjects...).Build()
	ctx := context.Background()

	// Initialize a RayCluster reconciler.
	r := &RayClusterReconciler{
		Client:   fakeClient,
		Recorder: &record.FakeRecorder{},
		Scheme:   scheme.Scheme,
	}

	preUpdateTime := metav1.Now()
	testRayCluster.Status.State = rayv1.Ready //nolint:staticcheck // https://github.com/ray-project/kuberay/pull/2288
	testRayCluster.Status.StateTransitionTimes = map[rayv1.ClusterState]*metav1.Time{rayv1.Ready: &preUpdateTime}
	newInstance, err := r.calculateStatus(ctx, testRayCluster, nil)
	assert.Nil(t, err)
	assert.Equal(t, preUpdateTime, *newInstance.Status.StateTransitionTimes[rayv1.Ready], "Cluster state transition timestamp should not be updated")
}

func Test_TerminatedWorkers_NoAutoscaler(t *testing.T) {
	setupTest(t)

	// TODO (kevin85421): The tests in this file are not independent. As a workaround,
	// I added the assertion to prevent the test logic from being affected by other changes.
	// However, we should refactor the tests in the future.

	// This test makes some assumptions about the testRayCluster object.
	// (1) 1 workerGroup
	// (2) The goal state of the workerGroup is 3 replicas.
	// (3) Set the `WorkersToDelete` field to an empty slice.
	// (4) Disable autoscaling.
	assert.Equal(t, 1, len(testRayCluster.Spec.WorkerGroupSpecs), "This test assumes only one worker group.")
	expectedNumWorkerPods := int(*testRayCluster.Spec.WorkerGroupSpecs[0].Replicas)
	assert.Equal(t, 3, expectedNumWorkerPods, "This test assumes the expected number of worker pods is 3.")
	testRayCluster.Spec.WorkerGroupSpecs[0].ScaleStrategy.WorkersToDelete = []string{}
	testRayCluster.Spec.EnableInTreeAutoscaling = nil

	// This test makes some assumptions about the testPods object.
	// `testPods` contains 6 pods, including 1 head pod and 5 worker pods.
	assert.Equal(t, 6, len(testPods), "This test assumes the testPods object contains 6 pods.")
	numHeadPods := 1
	oldNumWorkerPods := len(testPods) - numHeadPods

	// Initialize a fake client with newScheme and runtimeObjects.
	fakeClient := clientFake.NewClientBuilder().WithRuntimeObjects(testPods...).Build()
	ctx := context.Background()

	// Get the pod list from the fake client.
	podList := corev1.PodList{}
	err := fakeClient.List(ctx, &podList, client.InNamespace(namespaceStr))
	assert.Nil(t, err, "Fail to get pod list")
	assert.Equal(t, oldNumWorkerPods+numHeadPods, len(podList.Items), "Init pod list len is wrong")

	// Make sure all worker Pods are running.
	for _, pod := range podList.Items {
		pod.Status.Phase = corev1.PodRunning
		err = fakeClient.Status().Update(ctx, &pod)
		assert.Nil(t, err, "Fail to update pod status")
	}

	// Initialize a new RayClusterReconciler.
	testRayClusterReconciler := &RayClusterReconciler{
		Client:                     fakeClient,
		Recorder:                   &record.FakeRecorder{},
		Scheme:                     scheme.Scheme,
		rayClusterScaleExpectation: expectations.NewRayClusterScaleExpectation(fakeClient),
	}

	// Since the desired state of the workerGroup is 3 replicas, the controller
	// will delete 2 worker Pods.
	err = testRayClusterReconciler.reconcilePods(ctx, testRayCluster)
	assert.Nil(t, err, "Fail to reconcile Pods")

	err = fakeClient.List(ctx, &podList, &client.ListOptions{
		LabelSelector: workerSelector,
		Namespace:     namespaceStr,
	})
	assert.Nil(t, err, "Fail to get Pod list after reconcile")
	assert.Equal(t, expectedNumWorkerPods, len(podList.Items))

	// Update 1 worker Pod to Failed (a terminate state) state.
	podList.Items[0].Status.Phase = corev1.PodFailed
	err = fakeClient.Status().Update(ctx, &podList.Items[0])
	assert.Nil(t, err, "Fail to update Pod status")

	// Reconcile again, and the Failed worker Pod should be deleted even if the goal state of the workerGroup specifies 3 replicas.
	// The function will return an error to requeue the request after a brief delay. Moreover, if there are unhealthy worker
	// Pods to be deleted, the controller won't create new worker Pods during the same reconcile loop. As a result, the number of worker
	// Pods will be (expectedNumWorkerPods - 1) after the reconcile loop.
	err = testRayClusterReconciler.reconcilePods(ctx, testRayCluster)
	assert.NotNil(t, err)
	err = fakeClient.List(ctx, &podList, &client.ListOptions{
		LabelSelector: workerSelector,
		Namespace:     namespaceStr,
	})
	assert.Nil(t, err, "Fail to get Pod list after reconcile")
	assert.Equal(t, expectedNumWorkerPods-1, len(podList.Items))

	// Reconcile again, and the controller will create a new worker Pod to reach the goal state of the workerGroup.
	// Note that the status of new worker Pod created by the fake client is empty, so we need to set all worker
	// Pods to running state manually to avoid the new Pod being deleted in the next `reconcilePods` call.
	err = testRayClusterReconciler.reconcilePods(ctx, testRayCluster)
	assert.Nil(t, err)
	err = fakeClient.List(ctx, &podList, &client.ListOptions{
		LabelSelector: workerSelector,
		Namespace:     namespaceStr,
	})
	assert.Nil(t, err, "Fail to get Pod list after reconcile")
	assert.Equal(t, expectedNumWorkerPods, len(podList.Items))
	for _, pod := range podList.Items {
		pod.Status.Phase = corev1.PodRunning
		err = fakeClient.Status().Update(ctx, &pod)
		assert.Nil(t, err, "Fail to update pod status")
	}

	// Update 1 worker Pod to Succeeded (a terminate state) state.
	err = fakeClient.List(ctx, &podList, &client.ListOptions{
		LabelSelector: workerSelector,
		Namespace:     namespaceStr,
	})
	assert.Nil(t, err, "Fail to get Pod list after reconcile")
	podList.Items[0].Status.Phase = corev1.PodSucceeded
	err = fakeClient.Status().Update(ctx, &podList.Items[0])
	assert.Nil(t, err, "Fail to update Pod status")

	// Reconcile again, and the Succeeded worker Pod should be deleted even if the goal state of the workerGroup specifies 3 replicas.
	// The function will return an error to requeue the request after a brief delay. Moreover, if there are unhealthy worker
	// Pods to be deleted, the controller won't create new worker Pods during the same reconcile loop. As a result, the number of worker
	// Pods will be (expectedNumWorkerPods - 1) after the reconcile loop.
	err = testRayClusterReconciler.reconcilePods(ctx, testRayCluster)
	assert.NotNil(t, err)
	err = fakeClient.List(ctx, &podList, &client.ListOptions{
		LabelSelector: workerSelector,
		Namespace:     namespaceStr,
	})
	assert.Nil(t, err, "Fail to get Pod list after reconcile")
	assert.Equal(t, expectedNumWorkerPods-1, len(podList.Items))

	// Reconcile again, and the controller will create a new worker Pod to reach the goal state of the workerGroup.
	err = testRayClusterReconciler.reconcilePods(ctx, testRayCluster)
	assert.Nil(t, err)
	err = fakeClient.List(ctx, &podList, &client.ListOptions{
		LabelSelector: workerSelector,
		Namespace:     namespaceStr,
	})
	assert.Nil(t, err, "Fail to get Pod list after reconcile")
	assert.Equal(t, expectedNumWorkerPods, len(podList.Items))
}

func Test_TerminatedHead_RestartPolicy(t *testing.T) {
	setupTest(t)

	// Create a new scheme with CRDs, Pod, Service schemes.
	newScheme := runtime.NewScheme()
	_ = rayv1.AddToScheme(newScheme)
	_ = corev1.AddToScheme(newScheme)

	// Only one head Pod and no worker Pods in the RayCluster.
	runtimeObjects := testPods[0:1]
	cluster := testRayCluster.DeepCopy()
	cluster.Spec.WorkerGroupSpecs = nil
	fakeClient := clientFake.NewClientBuilder().
		WithScheme(newScheme).
		WithRuntimeObjects(runtimeObjects...).
		Build()
	ctx := context.Background()

	// Get the pod list from the fake client.
	podList := corev1.PodList{}
	err := fakeClient.List(ctx, &podList, client.InNamespace(namespaceStr))
	assert.Nil(t, err, "Fail to get pod list")
	assert.Equal(t, 1, len(podList.Items))
	assert.Equal(t, "headNode", podList.Items[0].Name)

	// Make sure the head Pod's restart policy is `Always` and status is `Failed`.
	// I have not observed this combination in practice, but no Kubernetes documentation
	// explicitly forbids it.
	podList.Items[0].Spec.RestartPolicy = corev1.RestartPolicyAlways
	err = fakeClient.Update(ctx, &podList.Items[0])
	assert.Nil(t, err)
	podList.Items[0].Status.Phase = corev1.PodFailed
	err = fakeClient.Status().Update(ctx, &podList.Items[0])
	assert.Nil(t, err)

	// Initialize a new RayClusterReconciler.
	testRayClusterReconciler := &RayClusterReconciler{
		Client:                     fakeClient,
		Recorder:                   &record.FakeRecorder{},
		Scheme:                     newScheme,
		rayClusterScaleExpectation: expectations.NewRayClusterScaleExpectation(fakeClient),
	}

	// The head Pod will be deleted regardless restart policy.
	err = testRayClusterReconciler.reconcilePods(ctx, cluster)
	assert.NotNil(t, err)
	err = fakeClient.List(ctx, &podList, client.InNamespace(namespaceStr))
	assert.Nil(t, err, "Fail to get pod list")
	assert.Equal(t, 0, len(podList.Items))

	// The new head Pod will be created in this reconcile loop.
	err = testRayClusterReconciler.reconcilePods(ctx, cluster)
	assert.Nil(t, err)
	err = fakeClient.List(ctx, &podList, client.InNamespace(namespaceStr))
	assert.Nil(t, err, "Fail to get pod list")
	assert.Equal(t, 1, len(podList.Items))

	// Make sure the head Pod's restart policy is `Never` and status is `Running`.
	podList.Items[0].Spec.RestartPolicy = corev1.RestartPolicyNever
	err = fakeClient.Update(ctx, &podList.Items[0])
	assert.Nil(t, err)
	podList.Items[0].Status.Phase = corev1.PodRunning
	podList.Items[0].Status.ContainerStatuses = append(podList.Items[0].Status.ContainerStatuses,
		corev1.ContainerStatus{
			Name: podList.Items[0].Spec.Containers[utils.RayContainerIndex].Name,
			State: corev1.ContainerState{
				Terminated: &corev1.ContainerStateTerminated{},
			},
		})
	err = fakeClient.Status().Update(ctx, &podList.Items[0])
	assert.Nil(t, err)

	// The head Pod will be deleted and the controller will return an error
	// instead of creating a new head Pod in the same reconcile loop.
	err = testRayClusterReconciler.reconcilePods(ctx, cluster)
	assert.NotNil(t, err)
	err = fakeClient.List(ctx, &podList, client.InNamespace(namespaceStr))
	assert.Nil(t, err, "Fail to get pod list")
	assert.Equal(t, 0, len(podList.Items))

	// The new head Pod will be created in this reconcile loop.
	err = testRayClusterReconciler.reconcilePods(ctx, cluster)
	assert.Nil(t, err)
	err = fakeClient.List(ctx, &podList, client.InNamespace(namespaceStr))
	assert.Nil(t, err, "Fail to get pod list")
	assert.Equal(t, 1, len(podList.Items))
}

func Test_RunningPods_RayContainerTerminated(t *testing.T) {
	setupTest(t)

	// Create a new scheme with CRDs, Pod, Service schemes.
	newScheme := runtime.NewScheme()
	_ = rayv1.AddToScheme(newScheme)
	_ = corev1.AddToScheme(newScheme)

	// Only one head Pod and no worker Pods in the RayCluster.
	runtimeObjects := testPods[0:1]
	cluster := testRayCluster.DeepCopy()
	cluster.Spec.WorkerGroupSpecs = nil
	fakeClient := clientFake.NewClientBuilder().
		WithScheme(newScheme).
		WithRuntimeObjects(runtimeObjects...).
		WithStatusSubresource(cluster).
		Build()
	ctx := context.Background()

	// Get the pod list from the fake client.
	podList := corev1.PodList{}
	err := fakeClient.List(ctx, &podList, client.InNamespace(namespaceStr))
	assert.Nil(t, err, "Fail to get pod list")
	assert.Equal(t, 1, len(podList.Items))
	assert.Equal(t, "headNode", podList.Items[0].Name)

	// Make sure the head Pod's restart policy is `Never`, the Pod status is `Running`,
	// and the Ray container has terminated. The next `reconcilePods` call will delete
	// the head Pod and will not create a new one in the same reconciliation loop.
	podList.Items[0].Spec.RestartPolicy = corev1.RestartPolicyNever
	err = fakeClient.Update(ctx, &podList.Items[0])
	assert.Nil(t, err)

	podList.Items[0].Status.Phase = corev1.PodRunning
	podList.Items[0].Status.ContainerStatuses = []corev1.ContainerStatus{
		{
			Name: podList.Items[0].Spec.Containers[utils.RayContainerIndex].Name,
			State: corev1.ContainerState{
				Terminated: &corev1.ContainerStateTerminated{},
			},
		},
	}
	err = fakeClient.Status().Update(ctx, &podList.Items[0])
	assert.Nil(t, err)

	// Initialize a new RayClusterReconciler.
	testRayClusterReconciler := &RayClusterReconciler{
		Client:                     fakeClient,
		Recorder:                   &record.FakeRecorder{},
		Scheme:                     newScheme,
		rayClusterScaleExpectation: expectations.NewRayClusterScaleExpectation(fakeClient),
	}

	// The head Pod will be deleted and the controller will return an error
	// instead of creating a new head Pod in the same reconcile loop.
	err = testRayClusterReconciler.reconcilePods(ctx, cluster)
	assert.NotNil(t, err)
	err = fakeClient.List(ctx, &podList, client.InNamespace(namespaceStr))
	assert.Nil(t, err, "Fail to get pod list")
	assert.Equal(t, 0, len(podList.Items))

	// The new head Pod will be created in this reconcile loop.
	err = testRayClusterReconciler.reconcilePods(ctx, cluster)
	assert.Nil(t, err)
	err = fakeClient.List(ctx, &podList, client.InNamespace(namespaceStr))
	assert.Nil(t, err, "Fail to get pod list")
	assert.Equal(t, 1, len(podList.Items))
}

func Test_ShouldDeletePod(t *testing.T) {
	pod := corev1.Pod{
		Spec: corev1.PodSpec{
			Containers: []corev1.Container{
				{
					Name: "ray-head",
				},
			},
		},
	}
	tests := []struct {
		name            string
		restartPolicy   corev1.RestartPolicy
		phase           corev1.PodPhase
		containerStatus []corev1.ContainerStatus
		shouldDelete    bool
	}{
		{
			// The restart policy is `Always` and the Pod is in a terminate state.
			// The expected behavior is that the controller will delete the Pod regardless of the restart policy.
			name:          "restartPolicy=Always, phase=PodFailed, shouldDelete=true",
			restartPolicy: corev1.RestartPolicyAlways,
			phase:         corev1.PodFailed,
			shouldDelete:  true,
		},
		{
			// The restart policy is `Always`, the Pod is not in a terminate state,
			// and the Ray container has not terminated. The expected behavior is that the
			// controller will not delete the Pod.
			name:          "restartPolicy=Always, phase=PodRunning, ray-head=running, shouldDelete=false",
			restartPolicy: corev1.RestartPolicyAlways,
			phase:         corev1.PodRunning,
			containerStatus: []corev1.ContainerStatus{
				{
					Name: "ray-head",
					State: corev1.ContainerState{
						Running: &corev1.ContainerStateRunning{},
					},
				},
			},
			shouldDelete: false,
		},
		{
			// The restart policy is `Always`, the Pod is not in a terminate state,
			// and the Ray container has terminated. The expected behavior is that the controller
			// will not delete the Pod because the restart policy is `Always`.
			name:          "restartPolicy=Always, phase=PodRunning, ray-head=terminated, shouldDelete=false",
			restartPolicy: corev1.RestartPolicyAlways,
			phase:         corev1.PodRunning,
			containerStatus: []corev1.ContainerStatus{
				{
					Name: "ray-head",
					State: corev1.ContainerState{
						Terminated: &corev1.ContainerStateTerminated{},
					},
				},
			},
			shouldDelete: false,
		},
		{
			// The restart policy is `Never` and the Pod is in a terminate state.
			// The expected behavior is that the controller will delete the Pod.
			name:          "restartPolicy=Never, phase=PodFailed, shouldDelete=true",
			restartPolicy: corev1.RestartPolicyNever,
			phase:         corev1.PodFailed,
			shouldDelete:  true,
		},
		{
			// The restart policy is `Never` and the Pod terminated successfully.
			// The expected behavior is that the controller will delete the Pod.
			name:          "restartPolicy=Never, phase=PodSucceeded, shouldDelete=true",
			restartPolicy: corev1.RestartPolicyNever,
			phase:         corev1.PodSucceeded,
			shouldDelete:  true,
		},
		{
			// The restart policy is set to `Never`, the Pod is not in a terminated state, and
			// the Ray container has not terminated. The expected behavior is that the controller will not
			// delete the Pod.
			name:          "restartPolicy=Never, phase=PodRunning, ray-head=running, shouldDelete=false",
			restartPolicy: corev1.RestartPolicyNever,
			phase:         corev1.PodRunning,
			containerStatus: []corev1.ContainerStatus{
				{
					Name: "ray-head",
					State: corev1.ContainerState{
						Running: &corev1.ContainerStateRunning{},
					},
				},
			},
			shouldDelete: false,
		},
		{
			// The restart policy is set to `Never`, the Pod is not in a terminated state, and
			// the Ray container has terminated. The expected behavior is that the controller will delete
			// the Pod.
			name:          "restartPolicy=Never, phase=PodRunning, ray-head=terminated, shouldDelete=true",
			restartPolicy: corev1.RestartPolicyNever,
			phase:         corev1.PodRunning,
			containerStatus: []corev1.ContainerStatus{
				{
					Name: "ray-head",
					State: corev1.ContainerState{
						Terminated: &corev1.ContainerStateTerminated{},
					},
				},
			},
			shouldDelete: true,
		},
	}
	for _, testCase := range tests {
		t.Run(testCase.name, func(t *testing.T) {
			pod.Spec.RestartPolicy = testCase.restartPolicy
			pod.Status.Phase = testCase.phase
			pod.Status.ContainerStatuses = testCase.containerStatus

			shouldDelete, _ := shouldDeletePod(pod, rayv1.HeadNode)
			assert.EqualValues(
				t, shouldDelete, testCase.shouldDelete,
				"unexpected value of shouldDelete",
			)
		})
	}
}

func Test_RedisCleanupFeatureFlag(t *testing.T) {
	setupTest(t)

	defer os.Unsetenv(utils.ENABLE_GCS_FT_REDIS_CLEANUP)

	newScheme := runtime.NewScheme()
	_ = rayv1.AddToScheme(newScheme)
	_ = corev1.AddToScheme(newScheme)

	// Prepare a RayCluster with the GCS FT enabled and Autoscaling disabled.
	gcsFTEnabledCluster := testRayCluster.DeepCopy()
	if gcsFTEnabledCluster.Annotations == nil {
		gcsFTEnabledCluster.Annotations = make(map[string]string)
	}
	gcsFTEnabledCluster.Annotations[utils.RayFTEnabledAnnotationKey] = "true"
	gcsFTEnabledCluster.Spec.EnableInTreeAutoscaling = nil
	ctx := context.Background()

	// The KubeRay operator environment variable `ENABLE_GCS_FT_REDIS_CLEANUP` is used to enable/disable
	// the GCS FT Redis cleanup feature. If the feature flag is not set, the GCS FT Redis cleanup feature
	// is enabled by default.
	tests := map[string]struct {
		enableGCSFTRedisCleanup string
		expectedNumFinalizers   int
	}{
		"Enable GCS FT Redis cleanup": {
			enableGCSFTRedisCleanup: "true",
			expectedNumFinalizers:   1,
		},
		"Disable GCS FT Redis cleanup": {
			enableGCSFTRedisCleanup: "false",
			expectedNumFinalizers:   0,
		},
		"Feature flag is not set": {
			enableGCSFTRedisCleanup: "unset",
			expectedNumFinalizers:   1,
		},
	}

	for name, tc := range tests {
		t.Run(name, func(t *testing.T) {
			if tc.enableGCSFTRedisCleanup == "unset" {
				os.Unsetenv(utils.ENABLE_GCS_FT_REDIS_CLEANUP)
			} else {
				os.Setenv(utils.ENABLE_GCS_FT_REDIS_CLEANUP, tc.enableGCSFTRedisCleanup)
			}

			cluster := gcsFTEnabledCluster.DeepCopy()
			fakeClient := clientFake.NewClientBuilder().
				WithScheme(newScheme).
				WithObjects(cluster).
				WithStatusSubresource(cluster).
				Build()

			// Initialize the reconciler
			testRayClusterReconciler := &RayClusterReconciler{
				Client:                     fakeClient,
				Recorder:                   &record.FakeRecorder{},
				Scheme:                     newScheme,
				rayClusterScaleExpectation: expectations.NewRayClusterScaleExpectation(fakeClient),
			}

			rayClusterList := rayv1.RayClusterList{}
			err := fakeClient.List(ctx, &rayClusterList, client.InNamespace(namespaceStr))
			assert.Nil(t, err, "Fail to get RayCluster list")
			assert.Equal(t, 1, len(rayClusterList.Items))
			assert.Equal(t, 0, len(rayClusterList.Items[0].Finalizers))

			_, err = testRayClusterReconciler.rayClusterReconcile(ctx, cluster)
			if tc.enableGCSFTRedisCleanup == "false" {
				assert.Nil(t, err)
				podList := corev1.PodList{}
				err = fakeClient.List(ctx, &podList, client.InNamespace(namespaceStr))
				assert.Nil(t, err)
				assert.NotEqual(t, 0, len(podList.Items))
			} else {
				// Add the GCS FT Redis cleanup finalizer to the RayCluster.
				assert.Nil(t, err)
			}

			// Check the RayCluster's finalizer
			rayClusterList = rayv1.RayClusterList{}
			err = fakeClient.List(ctx, &rayClusterList, client.InNamespace(namespaceStr))
			assert.Nil(t, err, "Fail to get RayCluster list")
			assert.Equal(t, 1, len(rayClusterList.Items))
			assert.Equal(t, tc.expectedNumFinalizers, len(rayClusterList.Items[0].Finalizers))
			if tc.expectedNumFinalizers > 0 {
				assert.True(t, controllerutil.ContainsFinalizer(&rayClusterList.Items[0], utils.GCSFaultToleranceRedisCleanupFinalizer))

				// No Pod should be created before adding the GCS FT Redis cleanup finalizer.
				podList := corev1.PodList{}
				err = fakeClient.List(ctx, &podList, client.InNamespace(namespaceStr))
				assert.Nil(t, err, "Fail to get Pod list")
				assert.Equal(t, 0, len(podList.Items))

				// Reconcile the RayCluster again. The controller should create Pods.
				_, err = testRayClusterReconciler.rayClusterReconcile(ctx, cluster)
				assert.Nil(t, err)

				err = fakeClient.List(ctx, &podList, client.InNamespace(namespaceStr))
				assert.Nil(t, err, "Fail to get Pod list")
				assert.NotEqual(t, 0, len(podList.Items))
			}
		})
	}
}

func TestEvents_RedisCleanup(t *testing.T) {
	setupTest(t)
	newScheme := runtime.NewScheme()
	_ = rayv1.AddToScheme(newScheme)
	_ = corev1.AddToScheme(newScheme)
	_ = batchv1.AddToScheme(newScheme)

	// Prepare a RayCluster with the GCS FT enabled and Autoscaling disabled.
	gcsFTEnabledCluster := testRayCluster.DeepCopy()
	if gcsFTEnabledCluster.Annotations == nil {
		gcsFTEnabledCluster.Annotations = make(map[string]string)
	}
	gcsFTEnabledCluster.Annotations[utils.RayFTEnabledAnnotationKey] = "true"
	gcsFTEnabledCluster.Spec.EnableInTreeAutoscaling = nil

	// Add the Redis cleanup finalizer to the RayCluster and modify the RayCluster's DeleteTimestamp to trigger the Redis cleanup.
	controllerutil.AddFinalizer(gcsFTEnabledCluster, utils.GCSFaultToleranceRedisCleanupFinalizer)
	now := metav1.Now()
	gcsFTEnabledCluster.DeletionTimestamp = &now
	errInjected := errors.New("random error")

	tests := map[string]struct {
		fakeClientFn func(client.Object) client.Client
		errInjected  error
	}{
		"Created Redis cleanup Job": {
			fakeClientFn: func(obj client.Object) client.Client {
				return clientFake.NewClientBuilder().
					WithScheme(newScheme).
					WithRuntimeObjects([]runtime.Object{obj}...).
					Build()
			},
			errInjected: nil,
		},
		"Failed to create Redis cleanup Job": {
			fakeClientFn: func(obj client.Object) client.Client {
				return clientFake.NewClientBuilder().
					WithScheme(newScheme).
					WithRuntimeObjects([]runtime.Object{obj}...).
					WithInterceptorFuncs(interceptor.Funcs{
						Create: func(_ context.Context, _ client.WithWatch, _ client.Object, _ ...client.CreateOption) error {
							return errInjected
						},
					}).
					Build()
			},
			errInjected: errInjected,
		},
	}

	for message, tc := range tests {
		t.Run(message, func(t *testing.T) {
			cluster := gcsFTEnabledCluster.DeepCopy()
			ctx := context.Background()

			fakeClient := tc.fakeClientFn(cluster)

			// Buffer length of 100 is arbitrary here. We should have only 1 event generated, but we keep 100
			// if that isn't the case in the future. If this test starts timing out because of a full
			// channel, this is probably the reason, and we should change our approach or increase buffer length.
			recorder := record.NewFakeRecorder(100)

			testRayClusterReconciler := &RayClusterReconciler{
				Client:   fakeClient,
				Recorder: recorder,
				Scheme:   newScheme,
			}

			_, err := testRayClusterReconciler.rayClusterReconcile(ctx, cluster)
			assert.ErrorIs(t, err, tc.errInjected)

			var foundEvent bool
			var events []string
			for len(recorder.Events) > 0 {
				event := <-recorder.Events
				if strings.Contains(event, message) {
					foundEvent = true
					break
				}
				events = append(events, event)
			}
			assert.Truef(t, foundEvent, "Expected event to be generated for redis cleanup job creation, got events: %s", strings.Join(events, "\n"))
		})
	}
}

func Test_RedisCleanup(t *testing.T) {
	setupTest(t)
	newScheme := runtime.NewScheme()
	_ = rayv1.AddToScheme(newScheme)
	_ = corev1.AddToScheme(newScheme)
	_ = batchv1.AddToScheme(newScheme)

	// Prepare a RayCluster with the GCS FT enabled and Autoscaling disabled.
	gcsFTEnabledCluster := testRayCluster.DeepCopy()
	if gcsFTEnabledCluster.Annotations == nil {
		gcsFTEnabledCluster.Annotations = make(map[string]string)
	}
	gcsFTEnabledCluster.Annotations[utils.RayFTEnabledAnnotationKey] = "true"
	gcsFTEnabledCluster.Spec.EnableInTreeAutoscaling = nil

	// Add the Redis cleanup finalizer to the RayCluster and modify the RayCluster's DeleteTimestamp to trigger the Redis cleanup.
	controllerutil.AddFinalizer(gcsFTEnabledCluster, utils.GCSFaultToleranceRedisCleanupFinalizer)
	now := metav1.Now()
	gcsFTEnabledCluster.DeletionTimestamp = &now

	// TODO (kevin85421): Create a constant variable in constant.go for the head group name.
	const headGroupName = utils.RayNodeHeadGroupLabelValue

	headPod := &corev1.Pod{
		ObjectMeta: metav1.ObjectMeta{
			Name:      "headNode",
			Namespace: gcsFTEnabledCluster.Namespace,
			Labels: map[string]string{
				utils.RayClusterLabelKey:   gcsFTEnabledCluster.Name,
				utils.RayNodeTypeLabelKey:  string(rayv1.HeadNode),
				utils.RayNodeGroupLabelKey: headGroupName,
			},
		},
	}
	workerPod := &corev1.Pod{
		ObjectMeta: metav1.ObjectMeta{
			Name:      "workerNode",
			Namespace: gcsFTEnabledCluster.Namespace,
			Labels: map[string]string{
				utils.RayClusterLabelKey:   gcsFTEnabledCluster.Name,
				utils.RayNodeTypeLabelKey:  string(rayv1.WorkerNode),
				utils.RayNodeGroupLabelKey: gcsFTEnabledCluster.Spec.WorkerGroupSpecs[0].GroupName,
			},
		},
	}

	tests := map[string]struct {
		hasHeadPod      bool
		hasWorkerPod    bool
		expectedNumJobs int
	}{
		"Both head and worker Pods are not terminated": {
			hasHeadPod:      true,
			hasWorkerPod:    true,
			expectedNumJobs: 0,
		},
		"Only head Pod is terminated": {
			hasHeadPod:      false,
			hasWorkerPod:    true,
			expectedNumJobs: 1,
		},
		"Only worker Pod is terminated": {
			hasHeadPod:      true,
			hasWorkerPod:    false,
			expectedNumJobs: 0,
		},
		"Both head and worker Pods are terminated": {
			hasHeadPod:      false,
			hasWorkerPod:    false,
			expectedNumJobs: 1,
		},
	}

	for name, tc := range tests {
		t.Run(name, func(t *testing.T) {
			cluster := gcsFTEnabledCluster.DeepCopy()
			runtimeObjects := []runtime.Object{cluster}
			if tc.hasHeadPod {
				runtimeObjects = append(runtimeObjects, headPod.DeepCopy())
			}
			if tc.hasWorkerPod {
				runtimeObjects = append(runtimeObjects, workerPod.DeepCopy())
			}
			ctx := context.Background()

			fakeClient := clientFake.NewClientBuilder().
				WithScheme(newScheme).
				WithRuntimeObjects(runtimeObjects...).
				WithStatusSubresource(cluster).
				Build()
			if tc.hasHeadPod {
				headPods := corev1.PodList{}
				err := fakeClient.List(ctx, &headPods, client.InNamespace(namespaceStr),
					client.MatchingLabels{
						utils.RayClusterLabelKey:   cluster.Name,
						utils.RayNodeGroupLabelKey: headGroupName,
						utils.RayNodeTypeLabelKey:  string(rayv1.HeadNode),
					})
				assert.Nil(t, err)
				assert.Equal(t, 1, len(headPods.Items))
			}
			if tc.hasWorkerPod {
				workerPods := corev1.PodList{}
				err := fakeClient.List(ctx, &workerPods, client.InNamespace(namespaceStr),
					client.MatchingLabels{
						utils.RayClusterLabelKey:   cluster.Name,
						utils.RayNodeGroupLabelKey: cluster.Spec.WorkerGroupSpecs[0].GroupName,
						utils.RayNodeTypeLabelKey:  string(rayv1.WorkerNode),
					})
				assert.Nil(t, err)
				assert.Equal(t, 1, len(workerPods.Items))
			}

			testRayClusterReconciler := &RayClusterReconciler{
				Client:   fakeClient,
				Recorder: &record.FakeRecorder{},
				Scheme:   newScheme,
			}

			// Check Job
			jobList := batchv1.JobList{}
			err := fakeClient.List(ctx, &jobList, client.InNamespace(namespaceStr))
			assert.Nil(t, err, "Fail to get Job list")
			assert.Equal(t, 0, len(jobList.Items))

			_, err = testRayClusterReconciler.rayClusterReconcile(ctx, cluster)
			assert.Nil(t, err)

			// Check Job
			jobList = batchv1.JobList{}
			err = fakeClient.List(ctx, &jobList, client.InNamespace(namespaceStr))
			assert.Nil(t, err, "Fail to get Job list")
			assert.Equal(t, tc.expectedNumJobs, len(jobList.Items))

			if tc.expectedNumJobs > 0 {
				// Check RayCluster's finalizer
				rayClusterList := rayv1.RayClusterList{}
				err = fakeClient.List(ctx, &rayClusterList, client.InNamespace(namespaceStr))
				assert.Nil(t, err, "Fail to get RayCluster list")
				assert.Equal(t, 1, len(rayClusterList.Items))
				assert.True(t, controllerutil.ContainsFinalizer(&rayClusterList.Items[0], utils.GCSFaultToleranceRedisCleanupFinalizer))
				assert.Equal(t, int64(300), *jobList.Items[0].Spec.ActiveDeadlineSeconds)

				// Simulate the Job succeeded.
				job := jobList.Items[0]
				job.Status.Succeeded = 1
				job.Status.Conditions = []batchv1.JobCondition{{Type: batchv1.JobComplete, Status: corev1.ConditionTrue}}
				err = fakeClient.Status().Update(ctx, &job)
				assert.Nil(t, err, "Fail to update Job status")

				// Reconcile the RayCluster again. The controller should remove the finalizer and the RayCluster will be deleted.
				// See https://github.com/kubernetes-sigs/controller-runtime/blob/release-0.11/pkg/client/fake/client.go#L308-L310 for more details.
				_, err = testRayClusterReconciler.rayClusterReconcile(ctx, cluster)
				assert.Nil(t, err, "Fail to reconcile RayCluster")
				err = fakeClient.List(ctx, &rayClusterList, client.InNamespace(namespaceStr))
				assert.Nil(t, err, "Fail to get RayCluster list")
				assert.Equal(t, 0, len(rayClusterList.Items))
			}
		})
	}
}

func TestReconcile_Replicas_Optional(t *testing.T) {
	setupTest(t)

	// This test makes some assumptions about the testRayCluster object.
	// (1) 1 workerGroup (2) disable autoscaling
	assert.Equal(t, 1, len(testRayCluster.Spec.WorkerGroupSpecs), "This test assumes only one worker group.")

	// Disable autoscaling so that the random Pod deletion is enabled.
	testRayCluster.Spec.EnableInTreeAutoscaling = ptr.To(false)
	testRayCluster.Spec.WorkerGroupSpecs[0].ScaleStrategy.WorkersToDelete = []string{}

	tests := map[string]struct {
		replicas        *int32
		minReplicas     *int32
		maxReplicas     *int32
		desiredReplicas int
	}{
		"Replicas is nil": {
			// If `Replicas` is nil, the controller will set the desired state of the workerGroup to `MinReplicas` Pods.
			// [Note]: It is not possible for `Replicas` to be nil in practice because it has a default value in the CRD.
			replicas:        nil,
			minReplicas:     ptr.To[int32](1),
			maxReplicas:     ptr.To[int32](10000),
			desiredReplicas: 1,
		},
		"Replicas is smaller than MinReplicas": {
			// If `Replicas` is smaller than `MinReplicas`, the controller will set the desired state of the workerGroup to `MinReplicas` Pods.
			replicas:        ptr.To[int32](0),
			minReplicas:     ptr.To[int32](1),
			maxReplicas:     ptr.To[int32](10000),
			desiredReplicas: 1,
		},
		"Replicas is larger than MaxReplicas": {
			// If `Replicas` is larger than `MaxReplicas`, the controller will set the desired state of the workerGroup to `MaxReplicas` Pods.
			replicas:        ptr.To[int32](4),
			minReplicas:     ptr.To[int32](1),
			maxReplicas:     ptr.To[int32](3),
			desiredReplicas: 3,
		},
	}

	for name, tc := range tests {
		t.Run(name, func(t *testing.T) {
			cluster := testRayCluster.DeepCopy()
			cluster.Spec.WorkerGroupSpecs[0].Replicas = tc.replicas
			cluster.Spec.WorkerGroupSpecs[0].MinReplicas = tc.minReplicas
			cluster.Spec.WorkerGroupSpecs[0].MaxReplicas = tc.maxReplicas

			// This test makes some assumptions about the testPods object.
			// `testPods` contains 6 pods, including 1 head pod and 5 worker pods.
			assert.Equal(t, 6, len(testPods), "This test assumes the testPods object contains 6 pods.")
			numHeadPods := 1
			oldNumWorkerPods := len(testPods) - numHeadPods

			// Initialize a fake client with newScheme and runtimeObjects.
			fakeClient := clientFake.NewClientBuilder().WithRuntimeObjects(testPods...).Build()
			ctx := context.Background()

			// Get the pod list from the fake client.
			podList := corev1.PodList{}
			err := fakeClient.List(ctx, &podList, client.InNamespace(namespaceStr))
			assert.Nil(t, err, "Fail to get pod list")
			assert.Equal(t, oldNumWorkerPods+numHeadPods, len(podList.Items), "Init pod list len is wrong")

			// Initialize a new RayClusterReconciler.
			testRayClusterReconciler := &RayClusterReconciler{
				Client:                     fakeClient,
				Recorder:                   &record.FakeRecorder{},
				Scheme:                     scheme.Scheme,
				rayClusterScaleExpectation: expectations.NewRayClusterScaleExpectation(fakeClient),
			}

			// Since the desired state of the workerGroup is 1 replica,
			// the controller will delete 4 worker Pods.
			err = testRayClusterReconciler.reconcilePods(ctx, cluster)
			assert.Nil(t, err, "Fail to reconcile Pods")

			err = fakeClient.List(ctx, &podList, &client.ListOptions{
				LabelSelector: workerSelector,
				Namespace:     namespaceStr,
			})
			assert.Nil(t, err, "Fail to get pod list after reconcile")
			assert.Equal(t, tc.desiredReplicas, len(podList.Items),
				"Replica number is wrong after reconcile expect %d actual %d", tc.desiredReplicas, len(podList.Items))
		})
	}
}

func TestReconcile_Multihost_Replicas(t *testing.T) {
	setupTest(t)

	// This test makes some assumptions about the testRayCluster object.
	// (1) 1 workerGroup (2) disable autoscaling
	assert.Equal(t, 1, len(testRayCluster.Spec.WorkerGroupSpecs), "This test assumes only one worker group.")

	// Disable autoscaling so that the random Pod deletion is enabled.
	// Set `NumOfHosts` to 4 to specify multi-host group
	testRayCluster.Spec.EnableInTreeAutoscaling = ptr.To(false)
	testRayCluster.Spec.WorkerGroupSpecs[0].ScaleStrategy.WorkersToDelete = []string{}
	testRayCluster.Spec.WorkerGroupSpecs[0].NumOfHosts = 4

	tests := map[string]struct {
		replicas        *int32
		minReplicas     *int32
		maxReplicas     *int32
		desiredReplicas int
		numOfHosts      int
	}{
		"Replicas is nil": {
			// If `Replicas` is nil, the controller will set the desired state of the workerGroup to `MinReplicas`*`NumOfHosts` Pods.
			replicas:        nil,
			minReplicas:     ptr.To[int32](1),
			maxReplicas:     ptr.To[int32](10000),
			desiredReplicas: 1,
			numOfHosts:      4,
		},
		"Replicas is smaller than MinReplicas": {
			// If `Replicas` is smaller than `MinReplicas`, the controller will set the desired state of the workerGroup to `MinReplicas`*`NumOfHosts` Pods.
			replicas:        ptr.To[int32](0),
			minReplicas:     ptr.To[int32](1),
			maxReplicas:     ptr.To[int32](10000),
			desiredReplicas: 1,
			numOfHosts:      4,
		},
		"Replicas is larger than MaxReplicas": {
			// If `Replicas` is larger than `MaxReplicas`, the controller will set the desired state of the workerGroup to `MaxReplicas`*`NumOfHosts` Pods.
			replicas:        ptr.To[int32](4),
			minReplicas:     ptr.To[int32](1),
			maxReplicas:     ptr.To[int32](3),
			desiredReplicas: 3,
			numOfHosts:      4,
		},
	}

	for name, tc := range tests {
		t.Run(name, func(t *testing.T) {
			cluster := testRayCluster.DeepCopy()
			cluster.Spec.WorkerGroupSpecs[0].Replicas = tc.replicas
			cluster.Spec.WorkerGroupSpecs[0].MinReplicas = tc.minReplicas
			cluster.Spec.WorkerGroupSpecs[0].MaxReplicas = tc.maxReplicas

			// This test makes some assumptions about the testPods object.
			// `testPods` contains 6 pods, including 1 head pod and 5 worker pods.
			assert.Equal(t, 6, len(testPods), "This test assumes the testPods object contains 6 pods.")
			numHeadPods := 1
			oldNumWorkerPods := len(testPods) - numHeadPods

			// Initialize a fake client with newScheme and runtimeObjects.
			fakeClient := clientFake.NewClientBuilder().WithRuntimeObjects(testPods...).Build()
			ctx := context.Background()

			// Get the pod list from the fake client.
			podList := corev1.PodList{}
			err := fakeClient.List(ctx, &podList, client.InNamespace(namespaceStr))
			assert.Nil(t, err, "Fail to get pod list")
			assert.Equal(t, oldNumWorkerPods+numHeadPods, len(podList.Items), "Init pod list len is wrong")

			// Initialize a new RayClusterReconciler.
			testRayClusterReconciler := &RayClusterReconciler{
				Client:                     fakeClient,
				Recorder:                   &record.FakeRecorder{},
				Scheme:                     scheme.Scheme,
				rayClusterScaleExpectation: expectations.NewRayClusterScaleExpectation(fakeClient),
			}

			// Since the desired state of the workerGroup is 1 replica,
			// the controller will delete 4 worker Pods.
			err = testRayClusterReconciler.reconcilePods(ctx, cluster)
			assert.Nil(t, err, "Fail to reconcile Pods")

			err = fakeClient.List(ctx, &podList, &client.ListOptions{
				LabelSelector: workerSelector,
				Namespace:     namespaceStr,
			})
			assert.Nil(t, err, "Fail to get pod list after reconcile")
			assert.Equal(t, tc.desiredReplicas*tc.numOfHosts, len(podList.Items),
				"Pod list is wrong after reconcile expect %d actual %d", tc.desiredReplicas*tc.numOfHosts, len(podList.Items))
		})
	}
}

func TestReconcile_NumOfHosts(t *testing.T) {
	setupTest(t)

	// This test makes some assumptions about the testRayCluster object.
	// (1) 1 workerGroup (2) disable autoscaling
	assert.Equal(t, 1, len(testRayCluster.Spec.WorkerGroupSpecs), "This test assumes only one worker group.")

	// Disable autoscaling so that the random Pod deletion is enabled.
	// Set `Replicas` to 1 and clear `WorkersToDelete`
	testRayCluster.Spec.EnableInTreeAutoscaling = ptr.To(false)
	testRayCluster.Spec.WorkerGroupSpecs[0].ScaleStrategy.WorkersToDelete = []string{}
	testRayCluster.Spec.WorkerGroupSpecs[0].Replicas = ptr.To[int32](1)

	tests := map[string]struct {
		replicas   *int32
		numOfHosts int32
	}{
		"NumOfHosts is 1": {
			// If `NumOfHosts` is 1, the controller will set the desired state of the workerGroup to `Replicas` Pods.
			replicas:   ptr.To[int32](1),
			numOfHosts: 1,
		},
		"NumOfHosts is larger than 1": {
			// If `NumOfHosts` is larger than 1, the controller will set the desired state of the workerGroup to `NumOfHosts` Pods.
			replicas:   ptr.To[int32](1),
			numOfHosts: 4,
		},
	}

	for name, tc := range tests {
		t.Run(name, func(t *testing.T) {
			cluster := testRayCluster.DeepCopy()
			cluster.Spec.WorkerGroupSpecs[0].NumOfHosts = tc.numOfHosts

			// Initialize a fake client with newScheme and runtimeObjects.
			// The fake client will start with 1 head pod and 0 worker pods.
			fakeClient := clientFake.NewClientBuilder().WithRuntimeObjects(testPods[0]).Build()
			ctx := context.Background()

			// Get the pod list from the fake client.
			podList := corev1.PodList{}
			err := fakeClient.List(ctx, &podList, client.InNamespace(namespaceStr))
			assert.Nil(t, err, "Fail to get pod list")
			assert.Equal(t, 1, len(podList.Items), "Init pod list len is wrong")

			// Initialize a new RayClusterReconciler.
			testRayClusterReconciler := &RayClusterReconciler{
				Client:                     fakeClient,
				Recorder:                   &record.FakeRecorder{},
				Scheme:                     scheme.Scheme,
				rayClusterScaleExpectation: expectations.NewRayClusterScaleExpectation(fakeClient),
			}

			err = testRayClusterReconciler.reconcilePods(ctx, cluster)
			assert.Nil(t, err, "Fail to reconcile Pods")

			err = fakeClient.List(ctx, &podList, &client.ListOptions{
				LabelSelector: workerSelector,
				Namespace:     namespaceStr,
			})
			assert.Nil(t, err, "Fail to get pod list after reconcile")
			if tc.numOfHosts > 1 {
				assert.Equal(t, int(tc.numOfHosts), len(podList.Items),
					"Number of worker pods is wrong after reconcile expect %d actual %d", int(tc.numOfHosts), len(podList.Items)-1)
			} else {
				assert.Equal(t, int(*tc.replicas), len(podList.Items),
					"Replica number is wrong after reconcile expect %d actual %d", int(*tc.replicas), len(podList.Items))
			}
		})
	}
}

func TestSumGPUs(t *testing.T) {
	nvidiaGPUResourceName := corev1.ResourceName("nvidia.com/gpu")
	googleTPUResourceName := corev1.ResourceName("google.com/tpu")

	tests := map[string]struct {
		input    map[corev1.ResourceName]resource.Quantity
		expected resource.Quantity
	}{
		"no GPUs specified": {
			map[corev1.ResourceName]resource.Quantity{
				corev1.ResourceCPU: resource.MustParse("1"),
			},
			resource.MustParse("0"),
		},
		"one GPU type specified": {
			map[corev1.ResourceName]resource.Quantity{
				corev1.ResourceCPU:    resource.MustParse("1"),
				nvidiaGPUResourceName: resource.MustParse("1"),
				googleTPUResourceName: resource.MustParse("1"),
			},
			resource.MustParse("1"),
		},
		"multiple GPUs specified": {
			map[corev1.ResourceName]resource.Quantity{
				corev1.ResourceCPU:                 resource.MustParse("1"),
				nvidiaGPUResourceName:              resource.MustParse("3"),
				corev1.ResourceName("foo.bar/gpu"): resource.MustParse("2"),
				googleTPUResourceName:              resource.MustParse("1"),
			},
			resource.MustParse("5"),
		},
	}

	for name, tc := range tests {
		t.Run(name, func(t *testing.T) {
			result := sumGPUs(tc.input)
			assert.True(t, tc.expected.Equal(result), "GPU number is wrong")
		})
	}
}

func TestDeleteAllPods(t *testing.T) {
	newScheme := runtime.NewScheme()
	_ = corev1.AddToScheme(newScheme)
	ns := "tmp-ns"
	ts := metav1.Now()
	filter := map[string]string{"app": "tmp"}

	p1 := &corev1.Pod{
		ObjectMeta: metav1.ObjectMeta{
			Name:      "alive",
			Namespace: ns,
			Labels:    filter,
		},
	}
	p2 := &corev1.Pod{
		ObjectMeta: metav1.ObjectMeta{
			Name:              "deleted",
			Namespace:         ns,
			Labels:            filter,
			DeletionTimestamp: &ts,
			Finalizers:        []string{"tmp"},
		},
	}
	p3 := &corev1.Pod{
		ObjectMeta: metav1.ObjectMeta{
			Name:      "other",
			Namespace: ns,
			Labels:    map[string]string{"app": "other"},
		},
	}

	fakeClient := clientFake.NewClientBuilder().
		WithScheme(newScheme).
		WithRuntimeObjects(p1, p2, p3).
		Build()

	testRayClusterReconciler := &RayClusterReconciler{
		Client:   fakeClient,
		Recorder: &record.FakeRecorder{},
		Scheme:   newScheme,
	}
	ctx := context.Background()
	// The first `deleteAllPods` function call should delete the "alive" Pod.
	pods, err := testRayClusterReconciler.deleteAllPods(ctx, common.AssociationOptions{client.InNamespace(ns), client.MatchingLabels(filter)})
	assert.Nil(t, err)
	assert.Equal(t, 2, len(pods.Items))
	assert.Subset(t, []string{"alive", "deleted"}, []string{pods.Items[0].Name, pods.Items[1].Name})
	// The second `deleteAllPods` function call should delete no Pods because none are active.
	pods, err = testRayClusterReconciler.deleteAllPods(ctx, common.AssociationOptions{client.InNamespace(ns), client.MatchingLabels(filter)})
	assert.Nil(t, err)
	assert.Equal(t, 1, len(pods.Items))
	assert.Equal(t, "deleted", pods.Items[0].Name)
	// Make sure that the above `deleteAllPods` calls didn't remove other Pods.
	pods = corev1.PodList{}
	err = fakeClient.List(ctx, &pods, client.InNamespace(ns))
	assert.Nil(t, err)
	assert.Equal(t, 2, len(pods.Items))
	assert.Subset(t, []string{"deleted", "other"}, []string{pods.Items[0].Name, pods.Items[1].Name})
}

func TestEvents_FailedPodCreation(t *testing.T) {
	tests := []struct {
		errInject error
		// simulate is responsible for simulating pod deletions in different scenarios.
		simulate   func(ctx context.Context, t *testing.T, podList corev1.PodList, client client.WithWatch)
		name       string
		failureMsg string
		podType    string
	}{
		{
			errInject: utils.ErrFailedCreateWorkerPod,
			simulate: func(ctx context.Context, t *testing.T, podList corev1.PodList, client client.WithWatch) {
				// Simulate the deletion of 3 worker Pods. After the deletion, the number of worker Pods should be 3.
				err := client.Delete(ctx, &podList.Items[2])
				assert.Nil(t, err, "Fail to delete pod")
				err = client.Delete(ctx, &podList.Items[3])
				assert.Nil(t, err, "Fail to delete pod")
				err = client.Delete(ctx, &podList.Items[4])
				assert.Nil(t, err, "Fail to delete pod")
			},
			name:       "failure event for failed worker pod creation",
			failureMsg: "Failed to create worker Pod",
			podType:    "worker",
		},
		{
			errInject: utils.ErrFailedCreateHeadPod,
			simulate: func(ctx context.Context, t *testing.T, podList corev1.PodList, client client.WithWatch) {
				// Simulate the deletion of head pod
				err := client.Delete(ctx, &podList.Items[0])
				assert.Nil(t, err, "Fail to delete pod")
			},
			name:       "failure event for failed head pod creation",
			failureMsg: "Failed to create head Pod",
			podType:    "head",
		},
	}

	for _, test := range tests {
		t.Run(test.name, func(t *testing.T) {
			setupTest(t)

			// TODO (kevin85421): The tests in this file are not independent. As a workaround,
			// I added the assertion to prevent the test logic from being affected by other changes.
			// However, we should refactor the tests in the future.

			// This test makes some assumptions about the testRayCluster object.
			// (1) 1 workerGroup (2) The goal state of the workerGroup is 3 replicas. (3) Set the workersToDelete to empty.
			assert.Equal(t, 1, len(testRayCluster.Spec.WorkerGroupSpecs), "This test assumes only one worker group.")
			testRayCluster.Spec.WorkerGroupSpecs[0].ScaleStrategy.WorkersToDelete = []string{}
			expectedNumWorkerPods := int(*testRayCluster.Spec.WorkerGroupSpecs[0].Replicas)
			assert.Equal(t, 3, expectedNumWorkerPods, "This test assumes the expected number of worker pods is 3.")

			// This test makes some assumptions about the testPods object.
			// `testPods` contains 6 pods, including 1 head pod and 5 worker pods.
			assert.Equal(t, 6, len(testPods), "This test assumes the testPods object contains 6 pods.")
			numHeadPods := 1
			oldNumWorkerPods := len(testPods) - numHeadPods

			// Initialize a fake client with newScheme and runtimeObjects.
			// We create a fake client with an interceptor for Create() in order to simulate a failure for pod creation.
			// We return utils.ErrFailedCreateWorkerPod here because we deleted a worker pod in the previous step, so
			// an attempt to reconcile that will take place.
			fakeClient := clientFake.NewClientBuilder().WithInterceptorFuncs(interceptor.Funcs{
				Create: func(_ context.Context, _ client.WithWatch, _ client.Object, _ ...client.CreateOption) error {
					return test.errInject
				},
			}).WithRuntimeObjects(testPods...).Build()
			ctx := context.Background()

			// Get the pod list from the fake client.
			podList := corev1.PodList{}
			err := fakeClient.List(ctx, &podList, client.InNamespace(namespaceStr))
			assert.Nil(t, err, "Fail to get pod list")
			assert.Equal(t, oldNumWorkerPods+numHeadPods, len(podList.Items), "Init pod list len is wrong")

			test.simulate(ctx, t, podList, fakeClient)

			// Buffer length of 100 is arbitrary here. We should have only 1 event genereated, but we keep 100
			// if that isn't the case in the future. If this test starts timining out because of a full
			// channel, this is probably the reason and we should change our approach or increase buffer length.
			recorder := record.NewFakeRecorder(100)

			// Initialize a new RayClusterReconciler.
			testRayClusterReconciler := &RayClusterReconciler{
				Client:                     fakeClient,
				Recorder:                   recorder,
				Scheme:                     scheme.Scheme,
				rayClusterScaleExpectation: expectations.NewRayClusterScaleExpectation(fakeClient),
			}

			// Since the desired state of the workerGroup is 3 replicas,
			// the controller will try to create one worker pod.
			err = testRayClusterReconciler.reconcilePods(ctx, testRayCluster)
			// We should get an error here because of simulating a pod creation failure.
			assert.NotNil(t, err, "unexpected error")

			var foundFailureEvent bool
			events := []string{}
			for len(recorder.Events) > 0 {
				event := <-recorder.Events
				if strings.Contains(event, test.failureMsg) {
					foundFailureEvent = true
					break
				}
				events = append(events, event)
			}

			assert.Truef(t, foundFailureEvent, "Expected event to be generated for %s pod creation failure, got events: %s", test.podType, strings.Join(events, "\n"))
		})
	}
}

func Test_ReconcileManagedBy(t *testing.T) {
	setupTest(t)
	newScheme := runtime.NewScheme()
	_ = rayv1.AddToScheme(newScheme)
	_ = corev1.AddToScheme(newScheme)
	_ = batchv1.AddToScheme(newScheme)

	tests := map[string]struct {
		managedBy       *string
		shouldReconcile bool
	}{
		"ManagedBy field not set": {
			managedBy:       nil,
			shouldReconcile: true,
		},
		"ManagedBy field to RayOperator": {
			managedBy:       ptr.To(utils.KubeRayController),
			shouldReconcile: true,
		},
		"ManagedBy field empty": {
			managedBy: ptr.To(""),
		},
		"ManagedBy field to external allowed controller": {
			managedBy: ptr.To(MultiKueueController),
		},
		"ManagedBy field to external not allowed controller": {
			managedBy: ptr.To("controller.com/invalid"),
		},
	}

	for name, tc := range tests {
		name, tc := name, tc
		t.Run(name, func(t *testing.T) {
			ctx := context.Background()
			cluster := testRayCluster.DeepCopy()
			cluster.Spec.EnableInTreeAutoscaling = ptr.To(false)
			cluster.Status = rayv1.RayClusterStatus{}
			cluster.Spec.ManagedBy = tc.managedBy
			runtimeObjects := []runtime.Object{cluster}
			fakeClient := clientFake.NewClientBuilder().
				WithScheme(newScheme).
				WithRuntimeObjects(runtimeObjects...).
				WithStatusSubresource(cluster).
				Build()
			testRayClusterReconciler := &RayClusterReconciler{
				Client:                     fakeClient,
				Recorder:                   &record.FakeRecorder{},
				Scheme:                     newScheme,
				rayClusterScaleExpectation: expectations.NewRayClusterScaleExpectation(fakeClient),
			}

			result, err := testRayClusterReconciler.rayClusterReconcile(ctx, cluster)
			assert.Nil(t, err)
			if tc.shouldReconcile {
				// finish with requeue due to detected incosistency
				assert.Equal(t, result.RequeueAfter.Seconds(), DefaultRequeueDuration.Seconds())
			} else {
				// skip reconciliation
				assert.Equal(t, result.RequeueAfter.Seconds(), time.Duration(0).Seconds())
			}
		})
	}
}

<<<<<<< HEAD
func TestValidateRayClusterSpec(t *testing.T) {
	tests := []struct {
		gcsFaultToleranceOptions *rayv1.GcsFaultToleranceOptions
		annotations              map[string]string
		name                     string
		errorMessage             string
		envVars                  []corev1.EnvVar
		expectError              bool
	}{
		{
			name: "FT disabled with GcsFaultToleranceOptions set",
			annotations: map[string]string{
				utils.RayFTEnabledAnnotationKey: "false",
			},
			gcsFaultToleranceOptions: &rayv1.GcsFaultToleranceOptions{},
			expectError:              true,
			errorMessage:             fmt.Sprintf("GcsFaultToleranceOptions should be nil when %s is set to false", utils.RayFTEnabledAnnotationKey),
		},
		{
			name: "FT disabled with RAY_REDIS_ADDRESS set",
			annotations: map[string]string{
				utils.RayFTEnabledAnnotationKey: "false",
			},
			envVars: []corev1.EnvVar{
				{
					Name:  utils.RAY_REDIS_ADDRESS,
					Value: "redis://127.0.0.1:6379",
				},
			},
			expectError:  true,
			errorMessage: fmt.Sprintf("%s should not be set when %s is set to false", utils.RAY_REDIS_ADDRESS, utils.RayFTEnabledAnnotationKey),
		},
		{
			name:        "FT not set with RAY_REDIS_ADDRESS set",
			annotations: map[string]string{},
			envVars: []corev1.EnvVar{
				{
					Name:  utils.RAY_REDIS_ADDRESS,
					Value: "redis://127.0.0.1:6379",
				},
			},
			expectError:  true,
			errorMessage: fmt.Sprintf("%s should not be set when %s is set to false", utils.RAY_REDIS_ADDRESS, utils.RayFTEnabledAnnotationKey),
		},
		{
			name: "FT disabled with other environment variables set",
			annotations: map[string]string{
				utils.RayFTEnabledAnnotationKey: "false",
			},
			envVars: []corev1.EnvVar{
				{
					Name:  "SOME_OTHER_ENV",
					Value: "some-value",
				},
			},
			expectError: false,
		},
		{
			name: "FT enabled, GcsFaultToleranceOptions not nil",
			annotations: map[string]string{
				utils.RayFTEnabledAnnotationKey: "true",
			},
			gcsFaultToleranceOptions: &rayv1.GcsFaultToleranceOptions{
				RedisAddress: "redis://127.0.0.1:6379",
			},
			expectError: false,
		},
		{
			name: "FT enabled, GcsFaultToleranceOptions is nil",
			annotations: map[string]string{
				utils.RayFTEnabledAnnotationKey: "true",
			},
			expectError: false,
		},
		{
			name: "FT enabled with with other environment variables set",
			annotations: map[string]string{
				utils.RayFTEnabledAnnotationKey: "true",
			},
			envVars: []corev1.EnvVar{
				{
					Name:  "SOME_OTHER_ENV",
					Value: "some-value",
=======
func TestValidateRayClusterStatus(t *testing.T) {
	tests := []struct {
		name        string
		conditions  []metav1.Condition
		expectError bool
	}{
		{
			name: "Both suspending and suspended are true",
			conditions: []metav1.Condition{
				{
					Type:   string(rayv1.RayClusterSuspending),
					Status: metav1.ConditionTrue,
				},
				{
					Type:   string(rayv1.RayClusterSuspended),
					Status: metav1.ConditionTrue,
				},
			},
			expectError: true,
		},
		{
			name: "Only suspending is true",
			conditions: []metav1.Condition{
				{
					Type:   string(rayv1.RayClusterSuspending),
					Status: metav1.ConditionTrue,
				},
				{
					Type:   string(rayv1.RayClusterSuspended),
					Status: metav1.ConditionFalse,
>>>>>>> 42f299a6
				},
			},
			expectError: false,
		},
		{
<<<<<<< HEAD
			name: "FT enabled with RAY_REDIS_ADDRESS set",
			annotations: map[string]string{
				utils.RayFTEnabledAnnotationKey: "true",
			},
			envVars: []corev1.EnvVar{
				{
					Name:  utils.RAY_REDIS_ADDRESS,
					Value: "redis://127.0.0.1:6379",
=======
			name: "Only suspended is true",
			conditions: []metav1.Condition{
				{
					Type:   string(rayv1.RayClusterSuspending),
					Status: metav1.ConditionFalse,
				},
				{
					Type:   string(rayv1.RayClusterSuspended),
					Status: metav1.ConditionTrue,
>>>>>>> 42f299a6
				},
			},
			expectError: false,
		},
		{
<<<<<<< HEAD
			name: "FT disabled with no GcsFaultToleranceOptions and no RAY_REDIS_ADDRESS",
			annotations: map[string]string{
				utils.RayFTEnabledAnnotationKey: "false",
=======
			name: "Both suspending and suspended are false",
			conditions: []metav1.Condition{
				{
					Type:   string(rayv1.RayClusterSuspending),
					Status: metav1.ConditionFalse,
				},
				{
					Type:   string(rayv1.RayClusterSuspended),
					Status: metav1.ConditionFalse,
				},
>>>>>>> 42f299a6
			},
			expectError: false,
		},
	}

	for _, tt := range tests {
		t.Run(tt.name, func(t *testing.T) {
<<<<<<< HEAD
			rayCluster := &rayv1.RayCluster{
				ObjectMeta: metav1.ObjectMeta{
					Annotations: tt.annotations,
				},
				Spec: rayv1.RayClusterSpec{
					GcsFaultToleranceOptions: tt.gcsFaultToleranceOptions,
					HeadGroupSpec: rayv1.HeadGroupSpec{
						Template: corev1.PodTemplateSpec{
							Spec: corev1.PodSpec{
								Containers: []corev1.Container{
									{
										Env: tt.envVars,
									},
								},
							},
						},
					},
				},
			}
			err := validateRayClusterSpec(rayCluster)
			if tt.expectError {
				assert.Error(t, err)
				assert.EqualError(t, err, tt.errorMessage)
			} else {
				assert.Nil(t, err)
=======
			instance := &rayv1.RayCluster{
				Status: rayv1.RayClusterStatus{
					Conditions: tt.conditions,
				},
			}
			err := validateRayClusterStatus(instance)
			if (err != nil) != tt.expectError {
				t.Errorf("validateRayClusterStatus() error = %v, wantErr %v", err, tt.expectError)
>>>>>>> 42f299a6
			}
		})
	}
}<|MERGE_RESOLUTION|>--- conflicted
+++ resolved
@@ -3473,7 +3473,6 @@
 	}
 }
 
-<<<<<<< HEAD
 func TestValidateRayClusterSpec(t *testing.T) {
 	tests := []struct {
 		gcsFaultToleranceOptions *rayv1.GcsFaultToleranceOptions
@@ -3557,44 +3556,11 @@
 				{
 					Name:  "SOME_OTHER_ENV",
 					Value: "some-value",
-=======
-func TestValidateRayClusterStatus(t *testing.T) {
-	tests := []struct {
-		name        string
-		conditions  []metav1.Condition
-		expectError bool
-	}{
+				},
+			},
+			expectError: false,
+		},
 		{
-			name: "Both suspending and suspended are true",
-			conditions: []metav1.Condition{
-				{
-					Type:   string(rayv1.RayClusterSuspending),
-					Status: metav1.ConditionTrue,
-				},
-				{
-					Type:   string(rayv1.RayClusterSuspended),
-					Status: metav1.ConditionTrue,
-				},
-			},
-			expectError: true,
-		},
-		{
-			name: "Only suspending is true",
-			conditions: []metav1.Condition{
-				{
-					Type:   string(rayv1.RayClusterSuspending),
-					Status: metav1.ConditionTrue,
-				},
-				{
-					Type:   string(rayv1.RayClusterSuspended),
-					Status: metav1.ConditionFalse,
->>>>>>> 42f299a6
-				},
-			},
-			expectError: false,
-		},
-		{
-<<<<<<< HEAD
 			name: "FT enabled with RAY_REDIS_ADDRESS set",
 			annotations: map[string]string{
 				utils.RayFTEnabledAnnotationKey: "true",
@@ -3603,38 +3569,14 @@
 				{
 					Name:  utils.RAY_REDIS_ADDRESS,
 					Value: "redis://127.0.0.1:6379",
-=======
-			name: "Only suspended is true",
-			conditions: []metav1.Condition{
-				{
-					Type:   string(rayv1.RayClusterSuspending),
-					Status: metav1.ConditionFalse,
-				},
-				{
-					Type:   string(rayv1.RayClusterSuspended),
-					Status: metav1.ConditionTrue,
->>>>>>> 42f299a6
 				},
 			},
 			expectError: false,
 		},
 		{
-<<<<<<< HEAD
 			name: "FT disabled with no GcsFaultToleranceOptions and no RAY_REDIS_ADDRESS",
 			annotations: map[string]string{
 				utils.RayFTEnabledAnnotationKey: "false",
-=======
-			name: "Both suspending and suspended are false",
-			conditions: []metav1.Condition{
-				{
-					Type:   string(rayv1.RayClusterSuspending),
-					Status: metav1.ConditionFalse,
-				},
-				{
-					Type:   string(rayv1.RayClusterSuspended),
-					Status: metav1.ConditionFalse,
-				},
->>>>>>> 42f299a6
 			},
 			expectError: false,
 		},
@@ -3642,7 +3584,6 @@
 
 	for _, tt := range tests {
 		t.Run(tt.name, func(t *testing.T) {
-<<<<<<< HEAD
 			rayCluster := &rayv1.RayCluster{
 				ObjectMeta: metav1.ObjectMeta{
 					Annotations: tt.annotations,
@@ -3668,7 +3609,77 @@
 				assert.EqualError(t, err, tt.errorMessage)
 			} else {
 				assert.Nil(t, err)
-=======
+			}
+		})
+	}
+}
+
+func TestValidateRayClusterStatus(t *testing.T) {
+	tests := []struct {
+		name        string
+		conditions  []metav1.Condition
+		expectError bool
+	}{
+		{
+			name: "Both suspending and suspended are true",
+			conditions: []metav1.Condition{
+				{
+					Type:   string(rayv1.RayClusterSuspending),
+					Status: metav1.ConditionTrue,
+				},
+				{
+					Type:   string(rayv1.RayClusterSuspended),
+					Status: metav1.ConditionTrue,
+				},
+			},
+			expectError: true,
+		},
+		{
+			name: "Only suspending is true",
+			conditions: []metav1.Condition{
+				{
+					Type:   string(rayv1.RayClusterSuspending),
+					Status: metav1.ConditionTrue,
+				},
+				{
+					Type:   string(rayv1.RayClusterSuspended),
+					Status: metav1.ConditionFalse,
+				},
+			},
+			expectError: false,
+		},
+		{
+			name: "Only suspended is true",
+			conditions: []metav1.Condition{
+				{
+					Type:   string(rayv1.RayClusterSuspending),
+					Status: metav1.ConditionFalse,
+				},
+				{
+					Type:   string(rayv1.RayClusterSuspended),
+					Status: metav1.ConditionTrue,
+				},
+			},
+			expectError: false,
+		},
+		{
+			name: "Both suspending and suspended are false",
+			conditions: []metav1.Condition{
+				{
+					Type:   string(rayv1.RayClusterSuspending),
+					Status: metav1.ConditionFalse,
+				},
+				{
+					Type:   string(rayv1.RayClusterSuspended),
+					Status: metav1.ConditionFalse,
+				},
+			},
+			expectError: false,
+		},
+	}
+
+	for _, tt := range tests {
+		t.Run(tt.name, func(t *testing.T) {
 			instance := &rayv1.RayCluster{
 				Status: rayv1.RayClusterStatus{
 					Conditions: tt.conditions,
@@ -3677,7 +3688,6 @@
 			err := validateRayClusterStatus(instance)
 			if (err != nil) != tt.expectError {
 				t.Errorf("validateRayClusterStatus() error = %v, wantErr %v", err, tt.expectError)
->>>>>>> 42f299a6
 			}
 		})
 	}
