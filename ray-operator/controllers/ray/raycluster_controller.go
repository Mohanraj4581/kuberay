--- conflicted
+++ resolved
@@ -1174,7 +1174,6 @@
 	// Deep copy the instance, so we don't mutate the original object.
 	newInstance := instance.DeepCopy()
 
-<<<<<<< HEAD
 	if features.Enabled(features.RayClusterStatusConditions) {
 		if reconcileErr != nil {
 			if errstd.Is(reconcileErr, reconcilePodsErr) {
@@ -1191,16 +1190,8 @@
 		}
 	}
 
-	if reconcileErr != nil {
-		newInstance.Status.State = rayv1.Failed
-		newInstance.Status.Reason = reconcileErr.Error()
-	} else {
-		// TODO (kevin85421): ObservedGeneration should be used to determine whether to update this CR or not.
-		newInstance.Status.ObservedGeneration = newInstance.ObjectMeta.Generation
-=======
 	// TODO (kevin85421): ObservedGeneration should be used to determine whether to update this CR or not.
 	newInstance.Status.ObservedGeneration = newInstance.ObjectMeta.Generation
->>>>>>> ee0a8954
 
 	runtimePods := corev1.PodList{}
 	filterLabels := client.MatchingLabels{utils.RayClusterLabelKey: newInstance.Name}
