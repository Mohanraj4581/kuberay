--- conflicted
+++ resolved
@@ -478,15 +478,9 @@
 		return err
 	}
 
-<<<<<<< HEAD
-	if errSvc := r.Create(context.TODO(), raySvc); errSvc != nil {
-		if errors.IsAlreadyExists(errSvc) {
-			log.Info("Pod service already exist,no need to create")
-=======
-	if err := r.Create(context.TODO(), rayHeadSvc); err != nil {
+	if err := r.Create(context.TODO(), raySvc); err != nil {
 		if errors.IsAlreadyExists(err) {
 			log.Info("Pod service already exist, no need to create")
->>>>>>> 4f964259
 			return nil
 		}
 		log.Error(err, "Pod Service create error!", "Pod.Service.Error", err)
