--- conflicted
+++ resolved
@@ -11,26 +11,6 @@
 	"strings"
 	"time"
 
-<<<<<<< HEAD
-=======
-	"k8s.io/apimachinery/pkg/api/meta"
-	metav1 "k8s.io/apimachinery/pkg/apis/meta/v1"
-	"k8s.io/utils/ptr"
-
-	configapi "github.com/ray-project/kuberay/ray-operator/apis/config/v1alpha1"
-	"github.com/ray-project/kuberay/ray-operator/controllers/ray/batchscheduler"
-	"github.com/ray-project/kuberay/ray-operator/controllers/ray/common"
-	"github.com/ray-project/kuberay/ray-operator/controllers/ray/utils"
-	"github.com/ray-project/kuberay/ray-operator/pkg/features"
-
-	batchv1 "k8s.io/api/batch/v1"
-	rbacv1 "k8s.io/api/rbac/v1"
-
-	"k8s.io/client-go/tools/record"
-
-	rayv1 "github.com/ray-project/kuberay/ray-operator/apis/ray/v1"
-
->>>>>>> 1213d157
 	"github.com/go-logr/logr"
 	routev1 "github.com/openshift/api/route/v1"
 	batchv1 "k8s.io/api/batch/v1"
@@ -38,17 +18,14 @@
 	networkingv1 "k8s.io/api/networking/v1"
 	rbacv1 "k8s.io/api/rbac/v1"
 	"k8s.io/apimachinery/pkg/api/errors"
+	"k8s.io/apimachinery/pkg/api/meta"
 	"k8s.io/apimachinery/pkg/api/resource"
-<<<<<<< HEAD
 	metav1 "k8s.io/apimachinery/pkg/apis/meta/v1"
-	"k8s.io/apimachinery/pkg/runtime"
+	k8sruntime "k8s.io/apimachinery/pkg/runtime"
 	"k8s.io/client-go/discovery"
 	"k8s.io/client-go/rest"
 	"k8s.io/client-go/tools/record"
 	"k8s.io/utils/ptr"
-=======
-	k8sruntime "k8s.io/apimachinery/pkg/runtime"
->>>>>>> 1213d157
 	ctrl "sigs.k8s.io/controller-runtime"
 	"sigs.k8s.io/controller-runtime/pkg/builder"
 	"sigs.k8s.io/controller-runtime/pkg/client"
@@ -58,11 +35,13 @@
 	"sigs.k8s.io/controller-runtime/pkg/predicate"
 	"sigs.k8s.io/controller-runtime/pkg/reconcile"
 
+	configapi "github.com/ray-project/kuberay/ray-operator/apis/config/v1alpha1"
 	rayv1 "github.com/ray-project/kuberay/ray-operator/apis/ray/v1"
 	"github.com/ray-project/kuberay/ray-operator/controllers/ray/batchscheduler"
 	"github.com/ray-project/kuberay/ray-operator/controllers/ray/common"
 	"github.com/ray-project/kuberay/ray-operator/controllers/ray/expectations"
 	"github.com/ray-project/kuberay/ray-operator/controllers/ray/utils"
+	"github.com/ray-project/kuberay/ray-operator/pkg/features"
 )
 
 type reconcileFunc func(context.Context, *rayv1.RayCluster) error
@@ -124,10 +103,8 @@
 		panic(err)
 	}
 	isOpenShift := getClusterType(ctx)
-<<<<<<< HEAD
+	// init ray cluster expectations
 	rayClusterExpectation = expectations.NewRayClusterExpectations(mgr.GetClient())
-=======
-
 	// init the batch scheduler manager
 	schedulerMgr, err := batchscheduler.NewSchedulerManager(rayConfigs, mgr.GetConfig())
 	if err != nil {
@@ -138,8 +115,6 @@
 
 	// add schema to runtime
 	schedulerMgr.AddToScheme(mgr.GetScheme())
-
->>>>>>> 1213d157
 	return &RayClusterReconciler{
 		Client:            mgr.GetClient(),
 		Scheme:            mgr.GetScheme(),
@@ -722,18 +697,11 @@
 					headPod.Namespace, headPod.Name, headPod.Status.Phase, headPod.Spec.RestartPolicy, getRayContainerStateTerminated(headPod), err)
 				return errstd.Join(utils.ErrFailedDeleteHeadPod, err)
 			}
-<<<<<<< HEAD
 			rayClusterExpectation.ExpectDeleteHeadPod(key, headPod.Namespace, headPod.Name)
-			r.Recorder.Eventf(instance, corev1.EventTypeNormal, "Deleted",
-				"Deleted head Pod %s; Pod status: %s; Pod restart policy: %s; Ray container terminated status: %v",
-				headPod.Name, headPod.Status.Phase, headPod.Spec.RestartPolicy, getRayContainerStateTerminated(headPod))
-			return fmt.Errorf(reason)
-=======
 			r.Recorder.Eventf(instance, corev1.EventTypeNormal, string(utils.DeletedHeadPod),
 				"Deleted head Pod %s/%s; Pod status: %s; Pod restart policy: %s; Ray container terminated status: %v",
 				headPod.Namespace, headPod.Name, headPod.Status.Phase, headPod.Spec.RestartPolicy, getRayContainerStateTerminated(headPod))
 			return errstd.New(reason)
->>>>>>> 1213d157
 		}
 	} else if len(headPods.Items) == 0 {
 		// Create head Pod if it does not exist.
@@ -796,16 +764,11 @@
 						workerPod.Namespace, workerPod.Name, workerPod.Status.Phase, workerPod.Spec.RestartPolicy, getRayContainerStateTerminated(workerPod), err)
 					return errstd.Join(utils.ErrFailedDeleteWorkerPod, err)
 				}
-<<<<<<< HEAD
 				rayClusterExpectation.ExpectDeleteWorkerPod(key, worker.GroupName, workerPod.Namespace, workerPod.Name)
-				r.Recorder.Eventf(instance, corev1.EventTypeNormal, "Deleted",
-					"Deleted worker Pod %s; Pod status: %s; Pod restart policy: %s; Ray container terminated status: %v",
-					workerPod.Name, workerPod.Status.Phase, workerPod.Spec.RestartPolicy, getRayContainerStateTerminated(workerPod))
-=======
+
 				r.Recorder.Eventf(instance, corev1.EventTypeNormal, string(utils.DeletedWorkerPod),
 					"Deleted worker Pod %s/%s; Pod status: %s; Pod restart policy: %s; Ray container terminated status: %v",
 					workerPod.Namespace, workerPod.Name, workerPod.Status.Phase, workerPod.Spec.RestartPolicy, getRayContainerStateTerminated(workerPod))
->>>>>>> 1213d157
 			}
 		}
 
@@ -899,12 +862,8 @@
 						}
 						logger.Info("reconcilePods", "The worker Pod has already been deleted", randomPodToDelete.Name)
 					}
-<<<<<<< HEAD
 					rayClusterExpectation.ExpectDeleteWorkerPod(key, worker.GroupName, randomPodToDelete.Namespace, randomPodToDelete.Name)
-					r.Recorder.Eventf(instance, corev1.EventTypeNormal, "Deleted", "Deleted Pod %s", randomPodToDelete.Name)
-=======
 					r.Recorder.Eventf(instance, corev1.EventTypeNormal, string(utils.DeletedWorkerPod), "Deleted Pod %s/%s", randomPodToDelete.Namespace, randomPodToDelete.Name)
->>>>>>> 1213d157
 				}
 			} else {
 				logger.Info(fmt.Sprintf("Random Pod deletion is disabled for cluster %s. The only decision-maker for Pod deletions is Autoscaler.", instance.Name))
@@ -1065,23 +1024,14 @@
 		}
 	}
 
-<<<<<<< HEAD
-	logger.Info("createHeadPod", "head pod with name", pod.GenerateName)
 	key := expectations.RayClusterKey(&instance)
-=======
->>>>>>> 1213d157
 	if err := r.Create(ctx, &pod); err != nil {
 		r.Recorder.Eventf(&instance, corev1.EventTypeWarning, string(utils.FailedToCreateHeadPod), "Failed to create head Pod %s/%s, %v", pod.Namespace, pod.Name, err)
 		return err
 	}
-<<<<<<< HEAD
 	rayClusterExpectation.ExpectCreateHeadPod(key, pod.Namespace, pod.Name)
-
-	r.Recorder.Eventf(&instance, corev1.EventTypeNormal, "Created", "Created head pod %s", pod.Name)
-=======
 	logger.Info("Created head Pod for RayCluster", "name", pod.Name)
 	r.Recorder.Eventf(&instance, corev1.EventTypeNormal, string(utils.CreatedHeadPod), "Created head Pod %s/%s", pod.Namespace, pod.Name)
->>>>>>> 1213d157
 	return nil
 }
 
@@ -1098,23 +1048,15 @@
 		}
 	}
 
-<<<<<<< HEAD
 	replica := pod
 	key := expectations.RayClusterKey(&instance)
-	if err := r.Create(ctx, &replica); err != nil {
-		return err
-	}
-	rayClusterExpectation.ExpectCreateWorkerPod(key, worker.GroupName, replica.Namespace, replica.Name)
-	logger.Info("Created pod", "Pod ", replica.GenerateName)
-	r.Recorder.Eventf(&instance, corev1.EventTypeNormal, "Created", "Created worker pod %s", replica.Name)
-=======
 	if err := r.Create(ctx, &pod); err != nil {
 		r.Recorder.Eventf(&instance, corev1.EventTypeWarning, string(utils.FailedToCreateWorkerPod), "Failed to create worker Pod %s/%s, %v", pod.Namespace, pod.Name, err)
 		return err
 	}
+	rayClusterExpectation.ExpectCreateWorkerPod(key, worker.GroupName, replica.Namespace, replica.Name)
 	logger.Info("Created worker Pod for RayCluster", "name", pod.Name)
 	r.Recorder.Eventf(&instance, corev1.EventTypeNormal, string(utils.CreatedWorkerPod), "Created worker Pod %s/%s", pod.Namespace, pod.Name)
->>>>>>> 1213d157
 	return nil
 }
 
