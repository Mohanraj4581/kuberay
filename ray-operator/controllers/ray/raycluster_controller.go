package ray

import (
	"context"
	"fmt"
	"reflect"
	"strings"
	"time"

	metav1 "k8s.io/apimachinery/pkg/apis/meta/v1"

	"github.com/ray-project/kuberay/ray-operator/controllers/ray/common"
	"github.com/ray-project/kuberay/ray-operator/controllers/ray/utils"

	rbacv1 "k8s.io/api/rbac/v1"

	rayiov1alpha1 "github.com/ray-project/kuberay/ray-operator/apis/ray/v1alpha1"
	_ "github.com/ray-project/kuberay/ray-operator/controllers/ray/common"
	"k8s.io/client-go/tools/record"

	"github.com/go-logr/logr"
	_ "k8s.io/api/apps/v1beta1"

	corev1 "k8s.io/api/core/v1"
	v1 "k8s.io/api/core/v1"
	networkingv1 "k8s.io/api/networking/v1"
	"k8s.io/apimachinery/pkg/api/errors"
	"k8s.io/apimachinery/pkg/runtime"
	"k8s.io/apimachinery/pkg/types"
	controllerruntime "sigs.k8s.io/controller-runtime"
	ctrl "sigs.k8s.io/controller-runtime"
	"sigs.k8s.io/controller-runtime/pkg/client"
	controller "sigs.k8s.io/controller-runtime/pkg/controller"
	"sigs.k8s.io/controller-runtime/pkg/controller/controllerutil"
	"sigs.k8s.io/controller-runtime/pkg/handler"
	logf "sigs.k8s.io/controller-runtime/pkg/log"
	"sigs.k8s.io/controller-runtime/pkg/manager"
	"sigs.k8s.io/controller-runtime/pkg/reconcile"
	"sigs.k8s.io/controller-runtime/pkg/source"
)

var (
	log                       = logf.Log.WithName("raycluster-controller")
	DefaultRequeueDuration    = 2 * time.Second
	PrioritizeWorkersToDelete bool
	ForcedClusterUpgrade      bool
)

// NewReconciler returns a new reconcile.Reconciler
func NewReconciler(mgr manager.Manager) *RayClusterReconciler {
	return &RayClusterReconciler{
		Client:   mgr.GetClient(),
		Scheme:   mgr.GetScheme(),
		Log:      ctrl.Log.WithName("controllers").WithName("RayCluster"),
		Recorder: mgr.GetEventRecorderFor("raycluster-controller"),
	}
}

var _ reconcile.Reconciler = &RayClusterReconciler{}

// RayClusterReconciler reconciles a RayCluster object
type RayClusterReconciler struct {
	client.Client
	Log      logr.Logger
	Scheme   *runtime.Scheme
	Recorder record.EventRecorder
}

// Reconcile reads that state of the cluster for a RayCluster object and makes changes based on it
// and what is in the RayCluster.Spec
// Automatically generate RBAC rules to allow the Controller to read and write workloads
// +kubebuilder:rbac:groups=ray.io,resources=rayclusters,verbs=get;list;watch;create;update;patch;delete
// +kubebuilder:rbac:groups=ray.io,resources=rayclusters/status,verbs=get;update;patch
// +kubebuilder:rbac:groups=ray.io,resources=rayclusters/finalizer,verbs=update
// +kubebuilder:rbac:groups=core,resources=events,verbs=get;list;watch;create;update;patch;delete
// +kubebuilder:rbac:groups=core,resources=pods,verbs=get;list;watch;create;update;patch;delete
// +kubebuilder:rbac:groups=core,resources=pods/status,verbs=get;list;watch;create;update;patch;delete
// +kubebuilder:rbac:groups=core,resources=services,verbs=get;list;watch;create;update;patch;delete
// +kubebuilder:rbac:groups=core,resources=services/status,verbs=get;update;patch
// +kubebuilder:rbac:groups=coordination.k8s.io,resources=leases,verbs=get;list;create;update
// +kubebuilder:rbac:groups=networking.k8s.io,resources=ingressclasses,verbs=get;list;watch
// +kubebuilder:rbac:groups=networking.k8s.io,resources=ingresses,verbs=get;list;watch;create;update;delete;patch
// +kubebuilder:rbac:groups=extensions,resources=ingresses,verbs=get;list;watch;create;update;delete;patch
// +kubebuilder:rbac:groups=core,resources=serviceaccounts,verbs=get;list;watch;create;delete
// +kubebuilder:rbac:groups="rbac.authorization.k8s.io",resources=roles,verbs=get;list;watch;create;delete;update
// +kubebuilder:rbac:groups="rbac.authorization.k8s.io",resources=rolebindings,verbs=get;list;watch;create;delete
// Reconcile used to bridge the desired state with the current state
func (r *RayClusterReconciler) Reconcile(ctx context.Context, request ctrl.Request) (ctrl.Result, error) {
	_ = r.Log.WithValues("raycluster", request.NamespacedName)
	log.Info("reconciling RayCluster", "cluster name", request.Name)

	// Fetch the RayCluster instance
	instance := &rayiov1alpha1.RayCluster{}
	if err := r.Get(context.TODO(), request.NamespacedName, instance); err != nil {
		if errors.IsNotFound(err) {
			log.Info("Read request instance not found error!")
		} else {
			log.Error(err, "Read request instance error!")
		}
		// Error reading the object - requeue the request.
		return ctrl.Result{}, client.IgnoreNotFound(err)
	}

	if instance.DeletionTimestamp != nil && !instance.DeletionTimestamp.IsZero() {
		log.Info("RayCluster is being deleted, just ignore", "cluster name", request.Name)
		return ctrl.Result{}, nil
	}
	if err := r.reconcileAutoscalerServiceAccount(instance); err != nil {
		return ctrl.Result{RequeueAfter: DefaultRequeueDuration}, err
	}
	if err := r.reconcileAutoscalerRole(instance); err != nil {
		return ctrl.Result{RequeueAfter: DefaultRequeueDuration}, err
	}
	if err := r.reconcileAutoscalerRoleBinding(instance); err != nil {
		return ctrl.Result{RequeueAfter: DefaultRequeueDuration}, err
	}
	if err := r.reconcileIngress(instance); err != nil {
		return ctrl.Result{RequeueAfter: DefaultRequeueDuration}, err
	}
	if err := r.reconcileServices(instance); err != nil {
		return ctrl.Result{RequeueAfter: DefaultRequeueDuration}, err
	}

	// Derive pod configuration from RayCluster CR (no K8s API calls).
	rayPodConfig := r.buildRayPodConfig(instance)

	// Apply configuration built above where needed (by making K8s API calls).
	if err := r.reconcilePods(instance, rayPodConfig.HeadPod, rayPodConfig.WorkerPods); err != nil {
		return ctrl.Result{RequeueAfter: DefaultRequeueDuration}, err
	}
	// update the status if needed
	if err := r.updateStatus(instance, rayPodConfig.HeadRayResources, rayPodConfig.WorkerRayResources); err != nil {
		if errors.IsNotFound(err) {
			log.Info("Update status not found error", "cluster name", request.Name)
		} else {
			log.Error(err, "Update status error", "cluster name", request.Name)
		}
	}
	return ctrl.Result{}, nil
}

func (r *RayClusterReconciler) reconcileIngress(instance *rayiov1alpha1.RayCluster) error {
	if instance.Spec.HeadGroupSpec.EnableIngress == nil || !*instance.Spec.HeadGroupSpec.EnableIngress {
		return nil
	}

	headIngresses := networkingv1.IngressList{}
	filterLabels := client.MatchingLabels{common.RayClusterLabelKey: instance.Name}
	if err := r.List(context.TODO(), &headIngresses, client.InNamespace(instance.Namespace), filterLabels); err != nil {
		return err
	}

	if headIngresses.Items != nil && len(headIngresses.Items) == 1 {
		r.Log.Info("reconcileIngresses", "head service ingress found", headIngresses.Items[0].Name)
		return nil
	}

	if headIngresses.Items == nil || len(headIngresses.Items) == 0 {
		ingress, err := common.BuildIngressForHeadService(*instance)
		if err != nil {
			return err
		}

		if err := controllerruntime.SetControllerReference(instance, ingress, r.Scheme); err != nil {
			return err
		}

		err = r.createHeadIngress(ingress, instance)
		if err != nil {
			return err
		}
	}

	return nil
}

func (r *RayClusterReconciler) reconcileServices(instance *rayiov1alpha1.RayCluster) error {
	headServices := corev1.ServiceList{}
	filterLabels := client.MatchingLabels{common.RayClusterLabelKey: instance.Name}
	if err := r.List(context.TODO(), &headServices, client.InNamespace(instance.Namespace), filterLabels); err != nil {
		return err
	}

	if headServices.Items != nil {
		if len(headServices.Items) == 1 {
			r.Log.Info("reconcileServices ", "head service found", headServices.Items[0].Name)
			// TODO: compare diff and reconcile the object
			// For example. ServiceType might be changed or port might be modified
			return nil
		}

		// This should never happen.
		// We add the protection here just in case controller has race issue or user manually create service with same label.
		if len(headServices.Items) > 1 {
			r.Log.Info("reconcileServices ", "Duplicates head service found", len(headServices.Items))
			return nil
		}
	}

	// Create head service if there's no existing one in the cluster.
	if headServices.Items == nil || len(headServices.Items) == 0 {
		rayHeadSvc, err := common.BuildServiceForHeadPod(*instance)
		if err != nil {
			return err
		}

		err = r.createHeadService(rayHeadSvc, instance)
		// if the service cannot be created we return the error and requeue
		if err != nil {
			return err
		}
	}

	return nil
}

func (r *RayClusterReconciler) buildRayPodConfig(instance *rayiov1alpha1.RayCluster) common.RayPodConfig {
	// Determine Ray resource capacities of head and worker groups.
	headRayResources, workerRayResources := r.detectRayResources(*instance)
	headPod := r.buildHeadPod(*instance, headRayResources)
	workerPods := r.buildWorkerPods(*instance, workerRayResources)
	return common.RayPodConfig{
		HeadPod:            headPod,
		HeadRayResources:   headRayResources,
		WorkerPods:         workerPods,
		WorkerRayResources: workerRayResources,
	}
}

// Reconcile pods.
func (r *RayClusterReconciler) reconcilePods(
	instance *rayiov1alpha1.RayCluster, headPodConfig v1.Pod, workerPodConfigs []v1.Pod,
) error {
	// check if all the pods exist
	headPods := corev1.PodList{}
	filterLabels := client.MatchingLabels{common.RayClusterLabelKey: instance.Name, common.RayNodeTypeLabelKey: string(rayiov1alpha1.HeadNode)}
	if err := r.List(context.TODO(), &headPods, client.InNamespace(instance.Namespace), filterLabels); err != nil {
		return err
	}
	// Reconcile head Pod
	if len(headPods.Items) == 1 {
		headPod := headPods.Items[0]
		log.Info("reconcilePods ", "head pod found", headPod.Name)
		if headPod.Status.Phase == v1.PodRunning || headPod.Status.Phase == v1.PodPending {
			log.Info("reconcilePods", "head pod is up and running... checking workers", headPod.Name)
		} else {
			return fmt.Errorf("head pod %s is not running nor pending", headPod.Name)
		}
	}
	if len(headPods.Items) == 0 || headPods.Items == nil {
		// create head pod
		log.Info("reconcilePods ", "creating head pod for cluster", instance.Name)
		common.CreatedClustersCounterInc(instance.Namespace)
		if err := r.createHeadPod(*instance, headPodConfig); err != nil {
			common.FailedClustersCounterInc(instance.Namespace)
			return err
		}
		common.SuccessfulClustersCounterInc(instance.Namespace)
	} else if len(headPods.Items) > 1 {
		log.Info("reconcilePods ", "more than 1 head pod found for cluster", instance.Name)
		itemLength := len(headPods.Items)
		for index := 0; index < itemLength; index++ {
			if headPods.Items[index].Status.Phase == v1.PodRunning || headPods.Items[index].Status.Phase == v1.PodPending {
				// Remove the healthy pod  at index i from the list of pods to delete
				headPods.Items[index] = headPods.Items[len(headPods.Items)-1] // replace last element with the healthy head.
				headPods.Items = headPods.Items[:len(headPods.Items)-1]       // Truncate slice.
				itemLength--
			}
		}
		// delete all the extra head pod pods
		for _, extraHeadPodToDelete := range headPods.Items {
			if err := r.Delete(context.TODO(), &extraHeadPodToDelete); err != nil {
				return err
			}
		}
	}

	if ForcedClusterUpgrade {
		if len(headPods.Items) == 1 {
			// head node amount is exactly 1, but we need to check if it has been changed
			res := utils.PodNotMatchingTemplate(headPods.Items[0], instance.Spec.HeadGroupSpec.Template)
			if res {
				log.Info(fmt.Sprintf("need to delete old head pod %s", headPods.Items[0].Name))
				if err := r.Delete(context.TODO(), &headPods.Items[0]); err != nil {
					return err
				}
				return nil
			}
		}

		// check if WorkerGroupSpecs has been changed and we need to kill worker pods
		for _, worker := range instance.Spec.WorkerGroupSpecs {
			workerPods := corev1.PodList{}
			filterLabels = client.MatchingLabels{common.RayClusterLabelKey: instance.Name, common.RayNodeGroupLabelKey: worker.GroupName}
			if err := r.List(context.TODO(), &workerPods, client.InNamespace(instance.Namespace), filterLabels); err != nil {
				return err
			}
			updatedWorkerPods := false
			for _, item := range workerPods.Items {
				if utils.PodNotMatchingTemplate(item, worker.Template) {
					log.Info(fmt.Sprintf("need to delete old worker pod %s", item.Name))
					if err := r.Delete(context.TODO(), &item); err != nil {
						log.Info(fmt.Sprintf("error deleting worker pod %s", item.Name))
						return err
					}
					updatedWorkerPods = true
				}
			}
			if updatedWorkerPods {
				return nil
			}
		}
	}

	// Reconcile worker pods now
	for workerIndex, worker := range instance.Spec.WorkerGroupSpecs {
		workerPods := corev1.PodList{}
		filterLabels = client.MatchingLabels{common.RayClusterLabelKey: instance.Name, common.RayNodeGroupLabelKey: worker.GroupName}
		if err := r.List(context.TODO(), &workerPods, client.InNamespace(instance.Namespace), filterLabels); err != nil {
			return err
		}
		runningPods := corev1.PodList{}
		for _, aPod := range workerPods.Items {
			if (aPod.Status.Phase == v1.PodRunning || aPod.Status.Phase == v1.PodPending) && aPod.ObjectMeta.DeletionTimestamp == nil {
				runningPods.Items = append(runningPods.Items, aPod)
			}
		}
		r.updateLocalWorkersToDelete(&worker, runningPods.Items)
		diff := *worker.Replicas - int32(len(runningPods.Items))

		if PrioritizeWorkersToDelete {
			// Always remove the specified WorkersToDelete - regardless of the value of Replicas.
			// Essentially WorkersToDelete has to be deleted to meet the expectations of the Autoscaler.
			log.Info("reconcilePods", "removing the pods in the scaleStrategy of", worker.GroupName)
			for _, podsToDelete := range worker.ScaleStrategy.WorkersToDelete {
				pod := corev1.Pod{}
				pod.Name = podsToDelete
				pod.Namespace = utils.GetNamespace(instance.ObjectMeta)
				log.Info("Deleting pod", "namespace", pod.Namespace, "name", pod.Name)
				if err := r.Delete(context.TODO(), &pod); err != nil {
					if !errors.IsNotFound(err) {
						return err
					}
					log.Info("reconcilePods", "unable to delete worker ", pod.Name)
				} else {
					diff++
					r.Recorder.Eventf(instance, v1.EventTypeNormal, "Deleted", "Deleted pod %s", pod.Name)
				}
			}
			worker.ScaleStrategy.WorkersToDelete = []string{}
		}

		// Once we remove the feature flag and commit to those changes, the code below can be cleaned up
		// It will end being a simple: "if diff > 0 { } else { }"

		if diff > 0 {
			// pods need to be added
			log.Info("reconcilePods", "add workers for group", worker.GroupName)
			// create all workers of this group
			var i int32
			for i = 0; i < diff; i++ {
				log.Info("reconcilePods", "creating worker for group", worker.GroupName, fmt.Sprintf("index %d", i), fmt.Sprintf("in total %d", diff))
				workerPodConfig := workerPodConfigs[workerIndex]
				if err := r.createWorkerPod(*instance, workerPodConfig); err != nil {
					return err
				}
			}
		} else if diff == 0 {
			log.Info("reconcilePods", "all workers already exist for group", worker.GroupName)
			continue
		} else if -diff == int32(len(worker.ScaleStrategy.WorkersToDelete)) {
			log.Info("reconcilePods", "removing all the pods in the scaleStrategy of", worker.GroupName)
			for _, podsToDelete := range worker.ScaleStrategy.WorkersToDelete {
				pod := corev1.Pod{}
				pod.Name = podsToDelete
				pod.Namespace = utils.GetNamespace(instance.ObjectMeta)
				log.Info("Deleting pod", "namespace", pod.Namespace, "name", pod.Name)
				if err := r.Delete(context.TODO(), &pod); err != nil {
					if !errors.IsNotFound(err) {
						return err
					}
					log.Info("reconcilePods", "workers specified to delete was already deleted ", pod.Name)
				}
				r.Recorder.Eventf(instance, v1.EventTypeNormal, "Deleted", "Deleted pod %s", pod.Name)
			}
			continue
		} else {
			// diff < 0 and not the same absolute value as int32(len(worker.ScaleStrategy.WorkersToDelete)
			// we need to scale down
			workersToRemove := int32(len(runningPods.Items)) - *worker.Replicas
			randomlyRemovedWorkers := workersToRemove - int32(len(worker.ScaleStrategy.WorkersToDelete))
			// we only need to scale down the workers in the ScaleStrategy
			log.Info("reconcilePods", "removing all the pods in the scaleStrategy of", worker.GroupName)
			for _, podsToDelete := range worker.ScaleStrategy.WorkersToDelete {
				pod := corev1.Pod{}
				pod.Name = podsToDelete
				pod.Namespace = utils.GetNamespace(instance.ObjectMeta)
				log.Info("Deleting pod", "namespace", pod.Namespace, "name", pod.Name)
				if err := r.Delete(context.TODO(), &pod); err != nil {
					if !errors.IsNotFound(err) {
						return err
					}
					log.Info("reconcilePods", "workers specified to delete was already deleted ", pod.Name)
				}
				r.Recorder.Eventf(instance, v1.EventTypeNormal, "Deleted", "Deleted pod %s", pod.Name)
			}

			// remove the remaining pods not part of the scaleStrategy
			i := 0
			if int(randomlyRemovedWorkers) > 0 {
				for _, randomPodToDelete := range runningPods.Items {
					found := false
					for _, podsToDelete := range worker.ScaleStrategy.WorkersToDelete {
						if randomPodToDelete.Name == podsToDelete {
							found = true
							break
						}
					}
					if !found {
						log.Info("Randomly deleting pod ", "index ", i, "/", randomlyRemovedWorkers, "with name", randomPodToDelete.Name)
						if err := r.Delete(context.TODO(), &randomPodToDelete); err != nil {
							if !errors.IsNotFound(err) {
								return err
							}
							log.Info("reconcilePods", "workers specified to delete was already deleted ", randomPodToDelete.Name)
						}
						r.Recorder.Eventf(instance, v1.EventTypeNormal, "Deleted", "Deleted pod %s", randomPodToDelete.Name)
						// increment the number of deleted pods
						i++
						if i >= int(randomlyRemovedWorkers) {
							break
						}
					}
				}
			}
		}
	}
	return nil
}

func (r *RayClusterReconciler) updateLocalWorkersToDelete(worker *rayiov1alpha1.WorkerGroupSpec, runningItems []v1.Pod) {
	var actualWorkersToDelete []string
	itemMap := make(map[string]int)

	// Create a map for quick lookup.
	for _, item := range runningItems {
		itemMap[item.Name] = 1
	}

	// Build actualWorkersToDelete to only include running items.
	for _, workerToDelete := range worker.ScaleStrategy.WorkersToDelete {
		if _, ok := itemMap[workerToDelete]; ok {
			actualWorkersToDelete = append(actualWorkersToDelete, workerToDelete)
		}
	}

	worker.ScaleStrategy.WorkersToDelete = actualWorkersToDelete
}

func (r *RayClusterReconciler) createHeadIngress(ingress *networkingv1.Ingress, instance *rayiov1alpha1.RayCluster) error {
	// making sure the name is valid
	ingress.Name = utils.CheckName(ingress.Name)
	if err := controllerutil.SetControllerReference(instance, ingress, r.Scheme); err != nil {
		return err
	}

	if err := r.Create(context.TODO(), ingress); err != nil {
		if errors.IsAlreadyExists(err) {
			log.Info("Ingress already exists,no need to create")
			return nil
		}
		log.Error(err, "Ingress create error!", "Ingress.Error", err)
		return err
	}
	log.Info("Ingress created successfully", "ingress name", ingress.Name)
	r.Recorder.Eventf(instance, v1.EventTypeNormal, "Created", "Created ingress %s", ingress.Name)
	return nil
}

func (r *RayClusterReconciler) createHeadService(rayHeadSvc *v1.Service, instance *rayiov1alpha1.RayCluster) error {
	// making sure the name is valid
	rayHeadSvc.Name = utils.CheckName(rayHeadSvc.Name)
	// Set controller reference
	if err := controllerutil.SetControllerReference(instance, rayHeadSvc, r.Scheme); err != nil {
		return err
	}

	if errSvc := r.Create(context.TODO(), rayHeadSvc); errSvc != nil {
		if errors.IsAlreadyExists(errSvc) {
			log.Info("Pod service already exist,no need to create")
			return nil
		}
		log.Error(errSvc, "Pod Service create error!", "Pod.Service.Error", errSvc)
		return errSvc
	}
	log.Info("Pod Service created successfully", "service name", rayHeadSvc.Name)
	r.Recorder.Eventf(instance, v1.EventTypeNormal, "Created", "Created service %s", rayHeadSvc.Name)
	return nil
}

func (r *RayClusterReconciler) createHeadPod(instance rayiov1alpha1.RayCluster, headPod v1.Pod) error {
	// TODO (@DmitriGekhtman) There's a lot of duplicated code between head and worker functions in this file
	// and in pod.go. Deduplicate and reuse?
	podIdentifier := types.NamespacedName{
		Name:      headPod.Name,
		Namespace: headPod.Namespace,
	}

	// Consistency check.
	if headPod.Name != "" {
		return fmt.Errorf("Ray pods should be created with metadata.generateName, not metadata.Name.")
	}

	// TODO (@DmitriGekhtman) "name" and "generateName" are conflated in variable names, comments, log messages.
	// Make the distinction clearer.
	log.Info("createHeadPod", "head pod with name", headPod.GenerateName)
	if err := r.Create(context.TODO(), &headPod); err != nil {
		// TODO (@DmitriGekhtman) The pod is created with generateName, so we can't get a conflict on creation.
		// (The API server will generate a unique name.)
		// Also, headPod.Name is the empty string, so the Get below would fail.
		// (headPod.GenerateName is set but headPod.Name is not.)
		// Remove this logic?
		if errors.IsAlreadyExists(err) {
			fetchedPod := corev1.Pod{}
			// the pod might be in terminating state, we need to check
			if errPod := r.Get(context.TODO(), podIdentifier, &fetchedPod); errPod == nil {
				if fetchedPod.DeletionTimestamp != nil {
					log.Error(errPod, "create pod error!", "pod is in a terminating state, we will wait until it is cleaned up", podIdentifier)
					return err
				}
			}
			log.Info("Creating pod", "Pod already exists", headPod.Name)
		} else {
			return err
		}
	}
	// TODO (@DmitriGekhtman) Going down the callstack, `instance` was first passed by reference, then dereferenced and passed by value.
	// In the next line `instance` is again passed by reference.
	// Always pass the RayCluster `instance` by reference for consistency?
	r.Recorder.Eventf(&instance, v1.EventTypeNormal, "Created", "Created head pod %s", headPod.Name)
	return nil
}

func (r *RayClusterReconciler) createWorkerPod(instance rayiov1alpha1.RayCluster, workerPod v1.Pod) error {
	podIdentifier := types.NamespacedName{
		Name:      workerPod.Name,
		Namespace: workerPod.Namespace,
	}
	// Consistency check.
	if workerPod.Name != "" {
		return fmt.Errorf("Ray pods should be created with metadata.generateName, not metadata.Name.")
	}
<<<<<<< HEAD
	replica := corev1.Pod{}
	replica = workerPod
=======
	replica := pod
>>>>>>> 0ba6f887
	if err := r.Create(context.TODO(), &replica); err != nil {
		if errors.IsAlreadyExists(err) {
			fetchedPod := corev1.Pod{}
			// the pod might be in terminating state, we need to check
			if errPod := r.Get(context.TODO(), podIdentifier, &fetchedPod); errPod == nil {
				if fetchedPod.DeletionTimestamp != nil {
					log.Error(errPod, "create pod error!", "pod is in a terminating state, we will wait until it is cleaned up", podIdentifier)
					return err
				}
			}
			log.Info("Creating pod", "Pod already exists", workerPod.Name)
		} else {
			log.Error(fmt.Errorf("createWorkerPod error"), "error creating pod", "pod", workerPod, "err = ", err)
			return err
		}
	}
	log.Info("Created pod", "Pod ", workerPod.GenerateName)
	r.Recorder.Eventf(&instance, v1.EventTypeNormal, "Created", "Created worker pod %s", workerPod.Name)
	return nil
}

// Determines Ray head and worker resource capacities by combining user-provided RayResources
// with CPU/GPU/memory data from RayStartParams and the Ray container resource spec.
// The returned resource maps are later passed to Ray as env variables and exposed in RayCluster.Status
// for consumption by the autoscaler.
func (r *RayClusterReconciler) detectRayResources(instance rayiov1alpha1.RayCluster) (headRayResources rayiov1alpha1.RayResources, workerRayResources []rayiov1alpha1.RayResources) {
	headGroupSpec := instance.Spec.HeadGroupSpec
	headRayResources = common.BuildRayResources(
		headGroupSpec.Template,
		headGroupSpec.RayStartParams,
		headGroupSpec.RayResources,
	)
	for _, workerGroupSpec := range instance.Spec.WorkerGroupSpecs {
		workerResourceMap := common.BuildRayResources(
			workerGroupSpec.Template,
			workerGroupSpec.RayStartParams,
			workerGroupSpec.RayResources,
		)
		workerRayResources = append(workerRayResources, workerResourceMap)
	}
	return headRayResources, workerRayResources
}

// Build head instance pod.
func (r *RayClusterReconciler) buildHeadPod(instance rayiov1alpha1.RayCluster, detectedRayResources rayiov1alpha1.RayResources) corev1.Pod {
	podName := strings.ToLower(instance.Name + common.DashSymbol + string(rayiov1alpha1.HeadNode) + common.DashSymbol)
	podName = utils.CheckName(podName) // making sure the name is valid
	svcName := utils.GenerateServiceName(instance.Name)
	podConf := common.DefaultHeadPodTemplate(instance, instance.Spec.HeadGroupSpec, podName, svcName)
	rayStartParams := instance.Spec.HeadGroupSpec.RayStartParams
	pod := common.BuildPod(podConf, rayiov1alpha1.HeadNode, rayStartParams, svcName, instance.Spec.EnableInTreeAutoscaling, detectedRayResources)
	// Set raycluster instance as the owner and controller
	if err := controllerutil.SetControllerReference(&instance, &pod, r.Scheme); err != nil {
		log.Error(err, "Failed to set controller reference for raycluster pod")
	}

	return pod
}

func (r *RayClusterReconciler) buildWorkerPods(instance rayiov1alpha1.RayCluster, workerRayResources []rayiov1alpha1.RayResources) (workerPods []corev1.Pod) {

	for i, workerGroupSpec := range instance.Spec.WorkerGroupSpecs {
		workerPod := r.buildWorkerPod(instance, workerGroupSpec, workerRayResources[i])
		workerPods = append(workerPods, workerPod)
	}
	return workerPods
}

// Build worker instance pods.
// Return the pod and the map of resource capacities of the Ray worker.
func (r *RayClusterReconciler) buildWorkerPod(instance rayiov1alpha1.RayCluster, worker rayiov1alpha1.WorkerGroupSpec, detectedRayResources rayiov1alpha1.RayResources) corev1.Pod {
	podName := strings.ToLower(instance.Name + common.DashSymbol + string(rayiov1alpha1.WorkerNode) + common.DashSymbol + worker.GroupName + common.DashSymbol)
	podName = utils.CheckName(podName) // making sure the name is valid
	svcName := utils.GenerateServiceName(instance.Name)
	podTemplateSpec := common.DefaultWorkerPodTemplate(instance, worker, podName, svcName)
	pod := common.BuildPod(podTemplateSpec, rayiov1alpha1.WorkerNode, worker.RayStartParams, svcName, instance.Spec.EnableInTreeAutoscaling, detectedRayResources)
	// Set raycluster instance as the owner and controller
	if err := controllerutil.SetControllerReference(&instance, &pod, r.Scheme); err != nil {
		log.Error(err, "Failed to set controller reference for raycluster pod")
	}

	return pod
}

// SetupWithManager builds the reconciler.
func (r *RayClusterReconciler) SetupWithManager(mgr ctrl.Manager, reconcileConcurrency int) error {
	return ctrl.NewControllerManagedBy(mgr).
		For(&rayiov1alpha1.RayCluster{}).Named("raycluster-controller").
		Watches(&source.Kind{Type: &corev1.Pod{}}, &handler.EnqueueRequestForOwner{
			IsController: true,
			OwnerType:    &rayiov1alpha1.RayCluster{},
		}).
		Watches(&source.Kind{Type: &corev1.Service{}}, &handler.EnqueueRequestForOwner{
			IsController: true,
			OwnerType:    &rayiov1alpha1.RayCluster{},
		}).
		WithOptions(controller.Options{MaxConcurrentReconciles: reconcileConcurrency}).
		Complete(r)
}

func (r *RayClusterReconciler) updateStatus(
	instance *rayiov1alpha1.RayCluster, headRayResources rayiov1alpha1.RayResources, workerRayResources []rayiov1alpha1.RayResources,
) error {
	runtimePods := corev1.PodList{}
	filterLabels := client.MatchingLabels{"rayClusterName": instance.Name}
	if err := r.List(context.TODO(), &runtimePods, client.InNamespace(instance.Namespace), filterLabels); err != nil {
		return err
	}

	count := utils.CalculateAvailableReplicas(runtimePods)
	if instance.Status.AvailableWorkerReplicas != count {
		instance.Status.AvailableWorkerReplicas = count
	}

	count = utils.CalculateDesiredReplicas(instance)
	if instance.Status.DesiredWorkerReplicas != count {
		instance.Status.DesiredWorkerReplicas = count
	}

	count = utils.CalculateMinReplicas(instance)
	if instance.Status.MinWorkerReplicas != count {
		instance.Status.MinWorkerReplicas = count
	}

	count = utils.CalculateMaxReplicas(instance)
	if instance.Status.MaxWorkerReplicas != count {
		instance.Status.MaxWorkerReplicas = count
	}

	// Set head status
	headStatus := rayiov1alpha1.GroupStatus{
		DetectedRayResources: headRayResources,
	}
	if !reflect.DeepEqual(instance.Status.HeadStatus, headStatus) {
		instance.Status.HeadStatus = headStatus
	}

	// Consistency check.
	if len(workerRayResources) != len(instance.Spec.WorkerGroupSpecs) {
		return fmt.Errorf("Worker Ray resource list should have the same length as the worker group spec list!")
	}

	// Set worker statuses
	var workerGroupStatuses []rayiov1alpha1.GroupStatus
	for i := 0; i < len(workerRayResources); i++ {
		workerGroupStatuses = append(
			workerGroupStatuses, rayiov1alpha1.GroupStatus{
				GroupName:            instance.Spec.WorkerGroupSpecs[i].GroupName,
				DetectedRayResources: workerRayResources[i],
			},
		)
	}
	if !reflect.DeepEqual(instance.Status.WorkerGroupStatuses, workerGroupStatuses) {
		instance.Status.WorkerGroupStatuses = workerGroupStatuses
	}

	// TODO (@Jeffwan): Update state field later.
	// We always update instance no matter if there's one change or not.
<<<<<<< HEAD
	// TODO (@DmitriGekhtman): Is that desirable? We could check for changes in each of the if blocks
	// above.
	instance.Status.LastUpdateTime.Time = time.Now()
=======
	timeNow := metav1.Now()
	instance.Status.LastUpdateTime = &timeNow
>>>>>>> 0ba6f887
	if err := r.Status().Update(context.Background(), instance); err != nil {
		return err
	}

	return nil
}

func (r *RayClusterReconciler) reconcileAutoscalerServiceAccount(instance *rayiov1alpha1.RayCluster) error {
	if instance.Spec.EnableInTreeAutoscaling == nil || !*instance.Spec.EnableInTreeAutoscaling {
		return nil
	}

	serviceAccount := &corev1.ServiceAccount{}
	namespacedName := types.NamespacedName{Namespace: instance.Namespace, Name: utils.GetHeadGroupServiceAccountName(instance)}

	if err := r.Get(context.TODO(), namespacedName, serviceAccount); err != nil {
		if !errors.IsNotFound(err) {
			return err
		}

		// Create service account for autoscaler if there's no existing one in the cluster.
		serviceAccount, err := common.BuildServiceAccount(instance)
		if err != nil {
			return err
		}

		// making sure the name is valid
		serviceAccount.Name = utils.CheckName(serviceAccount.Name)
		// Set controller reference
		if err := controllerutil.SetControllerReference(instance, serviceAccount, r.Scheme); err != nil {
			return err
		}

		if errSvc := r.Create(context.TODO(), serviceAccount); errSvc != nil {
			if errors.IsAlreadyExists(errSvc) {
				log.Info("Pod service account already exist,no need to create")
				return nil
			}
			log.Error(errSvc, "Pod Service Account create error!", "Pod.ServiceAccount.Error", errSvc)
			return errSvc
		}
		log.Info("Pod ServiceAccount created successfully", "service account name", serviceAccount.Name)
		r.Recorder.Eventf(instance, v1.EventTypeNormal, "Created", "Created service account %s", serviceAccount.Name)
		return nil
	}

	return nil
}

func (r *RayClusterReconciler) reconcileAutoscalerRole(instance *rayiov1alpha1.RayCluster) error {
	if instance.Spec.EnableInTreeAutoscaling == nil || !*instance.Spec.EnableInTreeAutoscaling {
		return nil
	}

	role := &rbacv1.Role{}
	namespacedName := types.NamespacedName{Namespace: instance.Namespace, Name: instance.Name}
	if err := r.Get(context.TODO(), namespacedName, role); err != nil {
		if !errors.IsNotFound(err) {
			return err
		}

		// Create role for autoscaler if there's no existing one in the cluster.
		role, err := common.BuildRole(instance)
		if err != nil {
			return err
		}

		// making sure the name is valid
		role.Name = utils.CheckName(role.Name)
		// Set controller reference
		if err := controllerutil.SetControllerReference(instance, role, r.Scheme); err != nil {
			return err
		}

		if errSvc := r.Create(context.TODO(), role); errSvc != nil {
			if errors.IsAlreadyExists(errSvc) {
				log.Info("role already exist,no need to create")
				return nil
			}
			log.Error(errSvc, "Role create error!", "Role.Error", errSvc)
			return errSvc
		}
		log.Info("Role created successfully", "role name", role.Name)
		r.Recorder.Eventf(instance, v1.EventTypeNormal, "Created", "Created role %s", role.Name)
		return nil
	}

	return nil
}

func (r *RayClusterReconciler) reconcileAutoscalerRoleBinding(instance *rayiov1alpha1.RayCluster) error {
	if instance.Spec.EnableInTreeAutoscaling == nil || !*instance.Spec.EnableInTreeAutoscaling {
		return nil
	}

	roleBinding := &rbacv1.RoleBinding{}
	namespacedName := types.NamespacedName{Namespace: instance.Namespace, Name: instance.Name}
	if err := r.Get(context.TODO(), namespacedName, roleBinding); err != nil {
		if !errors.IsNotFound(err) {
			return err
		}

		// Create role bindings for autoscaler if there's no existing one in the cluster.
		roleBinding, err := common.BuildRoleBinding(instance)
		if err != nil {
			return err
		}

		// making sure the name is valid
		roleBinding.Name = utils.CheckName(roleBinding.Name)
		// Set controller reference
		if err := controllerutil.SetControllerReference(instance, roleBinding, r.Scheme); err != nil {
			return err
		}

		if errSvc := r.Create(context.TODO(), roleBinding); errSvc != nil {
			if errors.IsAlreadyExists(errSvc) {
				log.Info("role binding already exist,no need to create")
				return nil
			}
			log.Error(errSvc, "Role binding create error!", "RoleBinding.Error", errSvc)
			return errSvc
		}
		log.Info("RoleBinding created successfully", "role binding name", roleBinding.Name)
		r.Recorder.Eventf(instance, v1.EventTypeNormal, "Created", "Created role binding %s", roleBinding.Name)
		return nil
	}

	return nil
}<|MERGE_RESOLUTION|>--- conflicted
+++ resolved
@@ -550,12 +550,7 @@
 	if workerPod.Name != "" {
 		return fmt.Errorf("Ray pods should be created with metadata.generateName, not metadata.Name.")
 	}
-<<<<<<< HEAD
-	replica := corev1.Pod{}
-	replica = workerPod
-=======
-	replica := pod
->>>>>>> 0ba6f887
+	replica := workerPod
 	if err := r.Create(context.TODO(), &replica); err != nil {
 		if errors.IsAlreadyExists(err) {
 			fetchedPod := corev1.Pod{}
@@ -714,14 +709,10 @@
 
 	// TODO (@Jeffwan): Update state field later.
 	// We always update instance no matter if there's one change or not.
-<<<<<<< HEAD
 	// TODO (@DmitriGekhtman): Is that desirable? We could check for changes in each of the if blocks
 	// above.
-	instance.Status.LastUpdateTime.Time = time.Now()
-=======
 	timeNow := metav1.Now()
 	instance.Status.LastUpdateTime = &timeNow
->>>>>>> 0ba6f887
 	if err := r.Status().Update(context.Background(), instance); err != nil {
 		return err
 	}
