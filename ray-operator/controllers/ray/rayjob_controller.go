--- conflicted
+++ resolved
@@ -141,13 +141,8 @@
 		if shouldUpdate := r.updateStatusToSuspendingIfNeeded(ctx, rayJobInstance); shouldUpdate {
 			break
 		}
-<<<<<<< HEAD
-		if pastActiveDeadline(rayJobInstance) {
-			logger.Info("The RayJob has passed the activeDeadlineSeconds. Transition the status to `Complete`.", "StartTime", rayJobInstance.Status.StartTime, "ActiveDeadlineSeconds", *rayJobInstance.Spec.ActiveDeadlineSeconds)
-			rayJobInstance.Status.JobDeploymentStatus = rayv1.JobDeploymentStatusComplete
-=======
+
 		if shouldUpdate := r.checkActiveDeadlineAndUpdateStatusIfNeeded(ctx, rayJobInstance); shouldUpdate {
->>>>>>> fe981a20
 			break
 		}
 
@@ -183,13 +178,8 @@
 		if shouldUpdate := r.updateStatusToSuspendingIfNeeded(ctx, rayJobInstance); shouldUpdate {
 			break
 		}
-<<<<<<< HEAD
-		if pastActiveDeadline(rayJobInstance) {
-			logger.Info("The RayJob has passed the activeDeadlineSeconds. Transition the status to `Complete`.", "StartTime", rayJobInstance.Status.StartTime, "ActiveDeadlineSeconds", *rayJobInstance.Spec.ActiveDeadlineSeconds)
-			rayJobInstance.Status.JobDeploymentStatus = rayv1.JobDeploymentStatusComplete
-=======
+
 		if shouldUpdate := r.checkActiveDeadlineAndUpdateStatusIfNeeded(ctx, rayJobInstance); shouldUpdate {
->>>>>>> fe981a20
 			break
 		}
 
@@ -240,17 +230,6 @@
 		// to transition to any other. Additionally, RayJob does not currently support retries. Hence, we can mark the RayJob
 		// as "Complete" or "Failed" to avoid unnecessary reconciliation.
 		jobDeploymentStatus := rayv1.JobDeploymentStatusRunning
-<<<<<<< HEAD
-		if rayv1.IsJobTerminal(jobInfo.JobStatus) {
-			switch rayJobInstance.Spec.SubmissionMode {
-			case rayv1.HTTPMode:
-				jobDeploymentStatus = rayv1.JobDeploymentStatusComplete
-			case rayv1.K8sJobMode:
-				if _, finished := utils.IsJobFinished(job); finished {
-					logger.Info("The submitter Kubernetes Job is finished", "RayJob", rayJobInstance.Name, "Kubernetes Job", job.Name)
-					jobDeploymentStatus = rayv1.JobDeploymentStatusComplete
-				}
-=======
 		reason := rayv1.JobFailedReason("")
 		isJobTerminal := rayv1.IsJobTerminal(jobInfo.JobStatus)
 		// If in K8sJobMode, further refine the terminal condition by checking if the submitter Job has finished.
@@ -265,7 +244,6 @@
 			if jobInfo.JobStatus == rayv1.JobStatusFailed {
 				jobDeploymentStatus = rayv1.JobDeploymentStatusFailed
 				reason = rayv1.AppFailed
->>>>>>> fe981a20
 			}
 		}
 
@@ -318,22 +296,13 @@
 		return ctrl.Result{RequeueAfter: RayJobDefaultRequeueDuration}, nil
 	case rayv1.JobDeploymentStatusComplete, rayv1.JobDeploymentStatusFailed:
 		// If this RayJob uses an existing RayCluster (i.e., ClusterSelector is set), we should not delete the RayCluster.
-<<<<<<< HEAD
-		logger.Info("JobDeploymentStatusComplete", "RayJob", rayJobInstance.Name, "ShutdownAfterJobFinishes", rayJobInstance.Spec.ShutdownAfterJobFinishes, "ClusterSelector", rayJobInstance.Spec.ClusterSelector)
-=======
-		r.Log.Info(string(rayJobInstance.Status.JobDeploymentStatus), "RayJob", rayJobInstance.Name, "ShutdownAfterJobFinishes", rayJobInstance.Spec.ShutdownAfterJobFinishes, "ClusterSelector", rayJobInstance.Spec.ClusterSelector)
->>>>>>> fe981a20
+		logger.Info(string(rayJobInstance.Status.JobDeploymentStatus), "RayJob", rayJobInstance.Name, "ShutdownAfterJobFinishes", rayJobInstance.Spec.ShutdownAfterJobFinishes, "ClusterSelector", rayJobInstance.Spec.ClusterSelector)
 		if rayJobInstance.Spec.ShutdownAfterJobFinishes && len(rayJobInstance.Spec.ClusterSelector) == 0 {
 			ttlSeconds := rayJobInstance.Spec.TTLSecondsAfterFinished
 			nowTime := time.Now()
 			shutdownTime := rayJobInstance.Status.EndTime.Add(time.Duration(ttlSeconds) * time.Second)
-<<<<<<< HEAD
 			logger.Info(
-				"RayJob is completed",
-=======
-			r.Log.Info(
 				fmt.Sprintf("RayJob is %s", rayJobInstance.Status.JobDeploymentStatus),
->>>>>>> fe981a20
 				"shutdownAfterJobFinishes", rayJobInstance.Spec.ShutdownAfterJobFinishes,
 				"ttlSecondsAfterFinished", ttlSeconds,
 				"Status.endTime", rayJobInstance.Status.EndTime,
@@ -711,12 +680,7 @@
 	logger := ctrl.LoggerFrom(ctx)
 	for _, cond := range job.Status.Conditions {
 		if cond.Type == batchv1.JobFailed && cond.Status == corev1.ConditionTrue {
-<<<<<<< HEAD
-			logger.Info("The submitter Kubernetes Job has failed. Attempting to transition the status to `Complete`.", "RayJob", rayJob.Name, "Submitter K8s Job", job.Name, "Reason", cond.Reason, "Message", cond.Message)
-			rayJob.Status.Message = "The submitter Kubernetes Job is failed. Reason: " + cond.Reason + ". Message: " + cond.Message
-			rayJob.Status.JobDeploymentStatus = rayv1.JobDeploymentStatusComplete
-=======
-			r.Log.Info("The submitter Kubernetes Job has failed. Attempting to transition the status to `Failed`.", "RayJob", rayJob.Name, "Submitter K8s Job", job.Name, "Reason", cond.Reason, "Message", cond.Message)
+			logger.Info("The submitter Kubernetes Job has failed. Attempting to transition the status to `Failed`.", "RayJob", rayJob.Name, "Submitter K8s Job", job.Name, "Reason", cond.Reason, "Message", cond.Message)
 			rayJob.Status.JobDeploymentStatus = rayv1.JobDeploymentStatusFailed
 			// The submitter Job needs to wait for the user code to finish and retrieve its logs.
 			// Therefore, a failed Submitter Job indicates that the submission itself has failed or the user code has thrown an error.
@@ -727,7 +691,6 @@
 				rayJob.Status.Reason = rayv1.SubmissionFailed
 				rayJob.Status.Message = fmt.Sprintf("Job submission has failed. Reason: %s. Message: %s", cond.Reason, cond.Message)
 			}
->>>>>>> fe981a20
 			return true
 		}
 	}
