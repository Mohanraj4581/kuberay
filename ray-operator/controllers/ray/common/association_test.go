package common

import (
	"context"
	"reflect"
	"testing"

	routev1 "github.com/openshift/api/route/v1"
	"github.com/stretchr/testify/assert"
	"github.com/stretchr/testify/require"
	corev1 "k8s.io/api/core/v1"
	metav1 "k8s.io/apimachinery/pkg/apis/meta/v1"
	"k8s.io/apimachinery/pkg/runtime"
	"k8s.io/apimachinery/pkg/types"
	"sigs.k8s.io/controller-runtime/pkg/client"
	clientFake "sigs.k8s.io/controller-runtime/pkg/client/fake"

	rayv1 "github.com/ray-project/kuberay/ray-operator/apis/ray/v1"
	"github.com/ray-project/kuberay/ray-operator/controllers/ray/utils"
)

func TestRayServiceServeServiceNamespacedName(t *testing.T) {
	svc, err := BuildServeServiceForRayService(context.Background(), *serviceInstance, *instanceWithWrongSvc)
<<<<<<< HEAD
	assert.NoError(t, err)
=======
	require.NoError(t, err)
>>>>>>> ffa6a300
	namespaced := RayServiceServeServiceNamespacedName(serviceInstance)
	if namespaced.Name != svc.Name {
		t.Fatalf("Expected `%v` but got `%v`", svc.Name, namespaced.Name)
	}
	if namespaced.Namespace != svc.Namespace {
		t.Fatalf("Expected `%v` but got `%v`", svc.Namespace, namespaced.Namespace)
	}
}

func TestRayServiceServeServiceNamespacedNameForUserSpecifiedServeService(t *testing.T) {
	testRayServiceWithServeService := serviceInstance.DeepCopy()
	testRayServiceWithServeService.Spec.ServeService = &corev1.Service{
		ObjectMeta: metav1.ObjectMeta{
			Name: "user-custom-name",
		},
	}
	svc, err := BuildServeServiceForRayService(context.Background(), *testRayServiceWithServeService, *instanceWithWrongSvc)
<<<<<<< HEAD
	assert.NoError(t, err)
=======
	require.NoError(t, err)
>>>>>>> ffa6a300

	namespaced := RayServiceServeServiceNamespacedName(testRayServiceWithServeService)
	if namespaced.Namespace != svc.Namespace {
		t.Fatalf("Expected `%v` but got `%v`", svc.Namespace, namespaced.Namespace)
	}
	if namespaced.Name != svc.Name {
		t.Fatalf("Expected `%v` but got `%v`", svc.Name, namespaced.Name)
	}
	if namespaced.Name != "user-custom-name" {
		t.Fatalf("Expected `%v` but got `%v`", "user-custom-name", namespaced.Name)
	}
}

// TestRayClusterServeServiceNamespacedName tests the function for generating a NamespacedName for a RayCluster's serve service
func TestRayClusterServeServiceNamespacedName(t *testing.T) {
	instance := &rayv1.RayCluster{
		ObjectMeta: metav1.ObjectMeta{
			Name:      "raycluster-example",
			Namespace: "default",
		},
	}
	expected := types.NamespacedName{
		Namespace: "default",
		Name:      utils.GenerateServeServiceName(instance.Name),
	}
	result := RayClusterServeServiceNamespacedName(instance)
	if !reflect.DeepEqual(result, expected) {
		t.Errorf("Expected %v, got %v", expected, result)
	}
}

// TestRayClusterAutoscalerRoleNamespacedName tests the function for generating a NamespacedName for a RayCluster's autoscaler role
func TestRayClusterAutoscalerRoleNamespacedName(t *testing.T) {
	instance := &rayv1.RayCluster{
		ObjectMeta: metav1.ObjectMeta{
			Name:      "raycluster-autoscaler",
			Namespace: "default",
		},
	}
	expected := types.NamespacedName{
		Namespace: "default",
		Name:      instance.Name,
	}
	result := RayClusterAutoscalerRoleNamespacedName(instance)
	if !reflect.DeepEqual(result, expected) {
		t.Errorf("Expected %v, got %v", expected, result)
	}
}

// TestRayClusterAutoscalerRoleBindingNamespacedName tests the function for generating a NamespacedName for a RayCluster's autoscaler role binding
func TestRayClusterAutoscalerRoleBindingNamespacedName(t *testing.T) {
	instance := &rayv1.RayCluster{
		ObjectMeta: metav1.ObjectMeta{
			Name:      "raycluster-autoscaler-binding",
			Namespace: "default",
		},
	}
	expected := types.NamespacedName{
		Namespace: "default",
		Name:      instance.Name,
	}
	result := RayClusterAutoscalerRoleBindingNamespacedName(instance)
	if !reflect.DeepEqual(result, expected) {
		t.Errorf("Expected %v, got %v", expected, result)
	}
}

// TestRayClusterAutoscalerServiceAccountNamespacedName tests the function for generating a NamespacedName for a RayCluster's autoscaler service account
func TestRayClusterAutoscalerServiceAccountNamespacedName(t *testing.T) {
	instance := &rayv1.RayCluster{
		ObjectMeta: metav1.ObjectMeta{
			Name:      "raycluster-autoscaler-account",
			Namespace: "default",
		},
	}
	expected := types.NamespacedName{
		Namespace: "default",
		Name:      utils.GetHeadGroupServiceAccountName(instance),
	}
	result := RayClusterAutoscalerServiceAccountNamespacedName(instance)
	if !reflect.DeepEqual(result, expected) {
		t.Errorf("Expected %v, got %v", expected, result)
	}
}

func TestRayClusterHeadlessServiceListOptions(t *testing.T) {
	instance := &rayv1.RayCluster{
		ObjectMeta: metav1.ObjectMeta{
			Name:      "raycluster-headless",
			Namespace: "test-ns",
		},
	}
	headlessSvc := BuildHeadlessServiceForRayCluster(*instance)

	rayClusterName := ""
	for k, v := range headlessSvc.Labels {
		if k == utils.RayClusterHeadlessServiceLabelKey {
			rayClusterName = v
			break
		}
	}
	assert.Equal(t, rayClusterName, instance.Name)

	expected := []client.ListOption{
		client.InNamespace(headlessSvc.Namespace),
		client.MatchingLabels(map[string]string{utils.RayClusterHeadlessServiceLabelKey: rayClusterName}),
	}
	result := RayClusterHeadlessServiceListOptions(instance)
	if !reflect.DeepEqual(result, expected) {
		t.Errorf("Expected %v, got %v", expected, result)
	}
}

func TestRayClusterHeadServiceListOptions(t *testing.T) {
	instance := rayv1.RayCluster{
		ObjectMeta: metav1.ObjectMeta{
			Name:      "raycluster",
			Namespace: "test-ns",
		},
	}

	labels := HeadServiceLabels(instance)
	delete(labels, utils.KubernetesCreatedByLabelKey)
	delete(labels, utils.KubernetesApplicationNameLabelKey)

	expected := []client.ListOption{
		client.InNamespace(instance.Namespace),
		client.MatchingLabels(labels),
	}
	result := RayClusterHeadServiceListOptions(&instance)
	if !reflect.DeepEqual(result, expected) {
		t.Errorf("Expected %v, got %v", expected, result)
	}
}

// TestRayServiceActiveRayClusterNamespacedName tests the function for generating a NamespacedName for a RayService's active RayCluster
func TestRayServiceActiveRayClusterNamespacedName(t *testing.T) {
	rayService := &rayv1.RayService{
		ObjectMeta: metav1.ObjectMeta{
			Name:      "rayservice-active",
			Namespace: "default",
		},
		Status: rayv1.RayServiceStatuses{
			ActiveServiceStatus: rayv1.RayServiceStatus{
				RayClusterName: "active-ray-cluster",
			},
		},
	}
	expected := types.NamespacedName{
		Namespace: "default",
		Name:      "active-ray-cluster",
	}
	result := RayServiceActiveRayClusterNamespacedName(rayService)
	if !reflect.DeepEqual(result, expected) {
		t.Errorf("Expected %v, got %v", expected, result)
	}
}

// TestRayServicePendingRayClusterNamespacedName tests the function for generating a NamespacedName for a RayService's pending RayCluster
func TestRayServicePendingRayClusterNamespacedName(t *testing.T) {
	rayService := &rayv1.RayService{
		ObjectMeta: metav1.ObjectMeta{
			Name:      "rayservice-pending",
			Namespace: "default",
		},
		Status: rayv1.RayServiceStatuses{
			PendingServiceStatus: rayv1.RayServiceStatus{
				RayClusterName: "pending-ray-cluster",
			},
		},
	}
	expected := types.NamespacedName{
		Namespace: "default",
		Name:      "pending-ray-cluster",
	}
	result := RayServicePendingRayClusterNamespacedName(rayService)
	if !reflect.DeepEqual(result, expected) {
		t.Errorf("Expected %v, got %v", expected, result)
	}
}

// TestRayJobK8sJobNamespacedName tests the function for generating a NamespacedName for a RayJob's Kubernetes Job
func TestRayJobK8sJobNamespacedName(t *testing.T) {
	rayJob := &rayv1.RayJob{
		ObjectMeta: metav1.ObjectMeta{
			Name:      "rayjob-k8s",
			Namespace: "default",
		},
	}
	expected := types.NamespacedName{
		Namespace: "default",
		Name:      "rayjob-k8s",
	}
	result := RayJobK8sJobNamespacedName(rayJob)
	if !reflect.DeepEqual(result, expected) {
		t.Errorf("Expected %v, got %v", expected, result)
	}
}

// TestRayJobRayClusterNamespacedName tests the function for generating a NamespacedName for a RayJob's RayCluster
func TestRayJobRayClusterNamespacedName(t *testing.T) {
	rayJob := &rayv1.RayJob{
		ObjectMeta: metav1.ObjectMeta{
			Name:      "rayjob-cluster",
			Namespace: "default",
		},
		Status: rayv1.RayJobStatus{
			RayClusterName: "associated-ray-cluster",
		},
	}
	expected := types.NamespacedName{
		Namespace: "default",
		Name:      "associated-ray-cluster",
	}
	result := RayJobRayClusterNamespacedName(rayJob)
	if !reflect.DeepEqual(result, expected) {
		t.Errorf("Expected %v, got %v", expected, result)
	}
}

func TestGetRayClusterHeadPod(t *testing.T) {
	// Create a new scheme with CRDs, Pod, Service schemes.
	newScheme := runtime.NewScheme()
	_ = rayv1.AddToScheme(newScheme)
	_ = corev1.AddToScheme(newScheme)

	// Mock data
	cluster := rayv1.RayCluster{
		ObjectMeta: metav1.ObjectMeta{
			Name:      "test-cluster",
			Namespace: "default",
		},
	}

	headPod := &corev1.Pod{
		ObjectMeta: metav1.ObjectMeta{
			Name:      "head-pod",
			Namespace: cluster.ObjectMeta.Namespace,
			Labels: map[string]string{
				utils.RayClusterLabelKey:  cluster.Name,
				utils.RayNodeTypeLabelKey: string(rayv1.HeadNode),
			},
		},
	}

	// Initialize a fake client with newScheme and runtimeObjects.
	runtimeObjects := []runtime.Object{headPod}
	fakeClient := clientFake.NewClientBuilder().WithScheme(newScheme).WithRuntimeObjects(runtimeObjects...).Build()
	ctx := context.TODO()

	ret, err := GetRayClusterHeadPod(ctx, fakeClient, &cluster)
<<<<<<< HEAD
	assert.NoError(t, err)
=======
	require.NoError(t, err)
>>>>>>> ffa6a300
	assert.Equal(t, ret, headPod)
}

func TestRayClusterRedisCleanupJobAssociationOptions(t *testing.T) {
	// Create a new scheme
	newScheme := runtime.NewScheme()
	_ = rayv1.AddToScheme(newScheme)
	_ = corev1.AddToScheme(newScheme)

	instance := &rayv1.RayCluster{
		ObjectMeta: metav1.ObjectMeta{
			Name:      "raycluster-example",
			Namespace: "default",
		},
	}

	_ = &corev1.Pod{
		ObjectMeta: metav1.ObjectMeta{
			Name:      "redis-cleanup",
			Namespace: instance.ObjectMeta.Namespace,
			Labels: map[string]string{
				utils.RayClusterLabelKey:  instance.Name,
				utils.RayNodeTypeLabelKey: string(rayv1.RedisCleanupNode),
			},
		},
	}

	expected := []client.ListOption{
		client.InNamespace(instance.ObjectMeta.Namespace),
		client.MatchingLabels(map[string]string{
			utils.RayClusterLabelKey:  instance.Name,
			utils.RayNodeTypeLabelKey: string(rayv1.RedisCleanupNode),
		}),
	}
	result := RayClusterRedisCleanupJobAssociationOptions(instance).ToListOptions()

	assert.Equal(t, expected, result)
}

func TestRayClusterNetworkResourcesOptions(t *testing.T) {
	newScheme := runtime.NewScheme()
	_ = rayv1.AddToScheme(newScheme)
	_ = corev1.AddToScheme(newScheme)
	_ = routev1.AddToScheme(newScheme)
	instance := &rayv1.RayCluster{
		ObjectMeta: metav1.ObjectMeta{
			Name:      "raycluster-example",
			Namespace: "default",
			Annotations: map[string]string{
				IngressClassAnnotationKey: "nginx",
			},
		},
	}
	_ = &routev1.Route{
		ObjectMeta: metav1.ObjectMeta{
			Name:      utils.GenerateRouteName(instance.Name),
			Namespace: instance.Namespace,
			Labels: map[string]string{
				utils.RayClusterLabelKey: instance.Name,
			},
		},
	}
	expected := []client.ListOption{
		client.InNamespace(instance.ObjectMeta.Namespace),
		client.MatchingLabels(map[string]string{
			utils.RayClusterLabelKey: instance.Name,
		}),
	}

	result := RayClusterNetworkResourcesOptions(instance).ToListOptions()

	assert.Equal(t, expected, result)
}<|MERGE_RESOLUTION|>--- conflicted
+++ resolved
@@ -21,11 +21,7 @@
 
 func TestRayServiceServeServiceNamespacedName(t *testing.T) {
 	svc, err := BuildServeServiceForRayService(context.Background(), *serviceInstance, *instanceWithWrongSvc)
-<<<<<<< HEAD
-	assert.NoError(t, err)
-=======
 	require.NoError(t, err)
->>>>>>> ffa6a300
 	namespaced := RayServiceServeServiceNamespacedName(serviceInstance)
 	if namespaced.Name != svc.Name {
 		t.Fatalf("Expected `%v` but got `%v`", svc.Name, namespaced.Name)
@@ -43,11 +39,7 @@
 		},
 	}
 	svc, err := BuildServeServiceForRayService(context.Background(), *testRayServiceWithServeService, *instanceWithWrongSvc)
-<<<<<<< HEAD
-	assert.NoError(t, err)
-=======
 	require.NoError(t, err)
->>>>>>> ffa6a300
 
 	namespaced := RayServiceServeServiceNamespacedName(testRayServiceWithServeService)
 	if namespaced.Namespace != svc.Namespace {
@@ -299,11 +291,7 @@
 	ctx := context.TODO()
 
 	ret, err := GetRayClusterHeadPod(ctx, fakeClient, &cluster)
-<<<<<<< HEAD
-	assert.NoError(t, err)
-=======
 	require.NoError(t, err)
->>>>>>> ffa6a300
 	assert.Equal(t, ret, headPod)
 }
 
