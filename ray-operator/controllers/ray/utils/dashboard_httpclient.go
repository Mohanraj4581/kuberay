package utils

import (
	"bytes"
	"context"
	"encoding/base64"
	goerrors "errors"
	"fmt"
	"io"
	"net/http"
	"time"

	"github.com/go-logr/logr"
	fmtErrors "github.com/pkg/errors"
	corev1 "k8s.io/api/core/v1"
	"sigs.k8s.io/controller-runtime/pkg/client"

	"k8s.io/apimachinery/pkg/api/errors"
	"k8s.io/apimachinery/pkg/util/yaml"

	"k8s.io/apimachinery/pkg/util/json"

	rayv1 "github.com/ray-project/kuberay/ray-operator/apis/ray/v1"
)

var (
	// Single-application URL paths
	DeployPath = "/api/serve/deployments/"
	StatusPath = "/api/serve/deployments/status"
	// Multi-application URL paths
	ServeDetailsPath = "/api/serve/applications/"
	DeployPathV2     = "/api/serve/applications/"
	// Job URL paths
	JobPath = "/api/jobs/"
	// Get Version paths
	VersionPath = "/api/version"
)

var (
	ErrJobInfoNotFound = goerrors.New("JobInfo not found")
)

type RayDashboardClientInterface interface {
	InitClient(url string)
	GetDeployments(context.Context) (string, error)
	UpdateDeployments(ctx context.Context, configJson []byte, serveConfigType RayServeConfigType) error
	// V1/single-app Rest API
	GetSingleApplicationStatus(context.Context) (*ServeApplicationStatus, error)
	// V2/multi-app Rest API
	GetServeDetails(ctx context.Context) (*ServeDetails, error)
	GetMultiApplicationStatus(context.Context) (map[string]*ServeApplicationStatus, error)
	ConvertServeConfigV1(rayv1.ServeDeploymentGraphSpec) ServingClusterDeployments
	GetJobInfo(ctx context.Context, jobId string) (*RayJobInfo, error)
<<<<<<< HEAD
	GetVersion(ctx context.Context) (ServerVersion, error)
	SubmitJob(ctx context.Context, rayJob *rayv1.RayJob, log *logr.Logger) (jobId string, err error)
	StopJob(ctx context.Context, jobName string, log *logr.Logger) (err error)
=======
	ListJobs(ctx context.Context) (*[]RayJobInfo, error)
	SubmitJob(ctx context.Context, rayJob *rayv1.RayJob, log *logr.Logger) (string, error)
	SubmitJobReq(ctx context.Context, request *RayJobRequest, name *string, log *logr.Logger) (string, error)
	GetJobLog(ctx context.Context, jobName string, log *logr.Logger) (*string, error)
	StopJob(ctx context.Context, jobName string, log *logr.Logger) error
	DeleteJob(ctx context.Context, jobName string, log *logr.Logger) error
>>>>>>> ce4ec271
}

type BaseDashboardClient struct {
	client       http.Client
	dashboardURL string
}

// GetRayDashboardClientFunc Used for unit tests.
var GetRayDashboardClientFunc = GetRayDashboardClient

func GetRayDashboardClient() RayDashboardClientInterface {
	return &RayDashboardClient{}
}

type RayDashboardClient struct {
	BaseDashboardClient
}

// FetchHeadServiceURL fetches the URL that consists of the FQDN for the RayCluster's head service
// and the port with the given port name (defaultPortName).
func FetchHeadServiceURL(ctx context.Context, log *logr.Logger, cli client.Client, rayCluster *rayv1.RayCluster, defaultPortName string) (string, error) {
	headSvc := &corev1.Service{}
	headSvcName, err := GenerateHeadServiceName(RayClusterCRD, rayCluster.Spec, rayCluster.Name)
	if err != nil {
		log.Error(err, "Failed to generate head service name", "RayCluster name", rayCluster.Name, "RayCluster spec", rayCluster.Spec)
		return "", err
	}

	if err = cli.Get(ctx, client.ObjectKey{Name: headSvcName, Namespace: rayCluster.Namespace}, headSvc); err != nil {
		if errors.IsNotFound(err) {
			log.Error(err, "Head service is not found", "head service name", headSvcName, "namespace", rayCluster.Namespace)
		}
		return "", err
	}

	log.Info("FetchHeadServiceURL", "head service name", headSvc.Name, "namespace", headSvc.Namespace)
	servicePorts := headSvc.Spec.Ports
	port := int32(-1)

	for _, servicePort := range servicePorts {
		if servicePort.Name == defaultPortName {
			port = servicePort.Port
			break
		}
	}

	if port == int32(-1) {
		return "", fmtErrors.Errorf("%s port is not found", defaultPortName)
	}

	domainName := GetClusterDomainName()
	headServiceURL := fmt.Sprintf("%s.%s.svc.%s:%v",
		headSvc.Name,
		headSvc.Namespace,
		domainName,
		port)
	log.Info("FetchHeadServiceURL", "head service URL", headServiceURL, "port", defaultPortName)
	return headServiceURL, nil
}

func (r *RayDashboardClient) InitClient(url string) {
	r.client = http.Client{
		Timeout: 120 * time.Second,
	}
	r.dashboardURL = "http://" + url
}

// GetDeployments get the current deployments in the Ray cluster.
func (r *RayDashboardClient) GetDeployments(ctx context.Context) (string, error) {
	req, err := http.NewRequestWithContext(ctx, "GET", r.dashboardURL+DeployPath, nil)
	if err != nil {
		return "", err
	}

	resp, err := r.client.Do(req)
	if err != nil {
		return "", err
	}
	defer resp.Body.Close()

	body, _ := io.ReadAll(resp.Body)
	if resp.StatusCode < 200 || resp.StatusCode > 299 {
		return "", fmt.Errorf("GetDeployments fail: %s %s", resp.Status, string(body))
	}

	return string(body), nil
}

// UpdateDeployments update the deployments in the Ray cluster.
func (r *RayDashboardClient) UpdateDeployments(ctx context.Context, configJson []byte, serveConfigType RayServeConfigType) error {
	var req *http.Request
	var err error
	if serveConfigType == SINGLE_APP {
		if req, err = http.NewRequestWithContext(ctx, http.MethodPut, r.dashboardURL+DeployPath, bytes.NewBuffer(configJson)); err != nil {
			return err
		}
	} else if serveConfigType == MULTI_APP {
		if req, err = http.NewRequestWithContext(ctx, http.MethodPut, r.dashboardURL+DeployPathV2, bytes.NewBuffer(configJson)); err != nil {
			return err
		}
	} else {
		return fmt.Errorf("Unrecognized config type: %s", serveConfigType)
	}

	req.Header.Set("Content-Type", "application/json")

	resp, err := r.client.Do(req)
	if err != nil {
		return err
	}
	defer resp.Body.Close()

	body, _ := io.ReadAll(resp.Body)
	if resp.StatusCode < 200 || resp.StatusCode > 299 {
		return fmt.Errorf("UpdateDeployments fail: %s %s", resp.Status, string(body))
	}

	return nil
}

// GetDeploymentsStatus get the current deployment statuses in the Ray cluster.
func (r *RayDashboardClient) GetSingleApplicationStatus(ctx context.Context) (*ServeApplicationStatus, error) {
	req, err := http.NewRequestWithContext(ctx, "GET", r.dashboardURL+StatusPath, nil)
	if err != nil {
		return nil, err
	}

	resp, err := r.client.Do(req)
	if err != nil {
		return nil, err
	}
	defer resp.Body.Close()

	body, _ := io.ReadAll(resp.Body)

	if resp.StatusCode < 200 || resp.StatusCode > 299 {
		return nil, fmt.Errorf("GetDeploymentsStatus fail: %s %s", resp.Status, string(body))
	}

	var status ServeSingleApplicationStatusV1
	if err = json.Unmarshal(body, &status); err != nil {
		return nil, fmt.Errorf("Failed to unmarshal bytes into application status object: %s", string(body))
	}

	defaultAppStatus := ServeApplicationStatus{
		Name:        "default",
		Message:     status.ApplicationStatus.Message,
		Status:      status.ApplicationStatus.Status,
		Deployments: make(map[string]ServeDeploymentStatus),
	}

	for _, deployment := range status.DeploymentStatuses {
		deploymentStatus := ServeDeploymentStatus{
			Status:  deployment.Status,
			Message: deployment.Message,
		}

		defaultAppStatus.Deployments[deployment.Name] = deploymentStatus
	}
	return &defaultAppStatus, nil
}

func (r *RayDashboardClient) GetMultiApplicationStatus(ctx context.Context) (map[string]*ServeApplicationStatus, error) {
	serveDetails, err := r.GetServeDetails(ctx)
	if err != nil {
		return nil, fmt.Errorf("Failed to get serve details: %v", err)
	}

	return r.ConvertServeDetailsToApplicationStatuses(serveDetails)
}

// GetServeDetails gets details on all live applications on the Ray cluster.
func (r *RayDashboardClient) GetServeDetails(ctx context.Context) (*ServeDetails, error) {
	req, err := http.NewRequestWithContext(ctx, "GET", r.dashboardURL+ServeDetailsPath, nil)
	if err != nil {
		return nil, err
	}

	resp, err := r.client.Do(req)
	if err != nil {
		return nil, err
	}
	defer resp.Body.Close()

	body, _ := io.ReadAll(resp.Body)

	if resp.StatusCode < 200 || resp.StatusCode > 299 {
		return nil, fmt.Errorf("GetServeDetails fail: %s %s", resp.Status, string(body))
	}

	var serveDetails ServeDetails
	if err = json.Unmarshal(body, &serveDetails); err != nil {
		return nil, fmt.Errorf("GetServeDetails failed. Failed to unmarshal bytes: %s", string(body))
	}

	return &serveDetails, nil
}

func (r *RayDashboardClient) ConvertServeDetailsToApplicationStatuses(serveDetails *ServeDetails) (map[string]*ServeApplicationStatus, error) {
	detailsJson, err := json.Marshal(serveDetails.Applications)
	if err != nil {
		return nil, fmt.Errorf("Failed to marshal serve details: %v.", serveDetails.Applications)
	}

	applicationStatuses := map[string]*ServeApplicationStatus{}
	if err = json.Unmarshal(detailsJson, &applicationStatuses); err != nil {
		return nil, fmt.Errorf("Failed to unmarshal serve details bytes into map of application statuses: %v. Bytes: %s", err, string(detailsJson))
	}

	return applicationStatuses, nil
}

func (r *BaseDashboardClient) ConvertServeConfigV1(configV1Spec rayv1.ServeDeploymentGraphSpec) ServingClusterDeployments {
	applicationRuntimeEnv := make(map[string]interface{})
	_ = yaml.Unmarshal([]byte(configV1Spec.RuntimeEnv), &applicationRuntimeEnv)

	convertedDeploymentSpecs := make([]ServeConfigSpec, len(configV1Spec.ServeConfigSpecs))

	for i, config := range configV1Spec.ServeConfigSpecs {
		userConfig := make(map[string]interface{})
		_ = yaml.Unmarshal([]byte(config.UserConfig), &userConfig)

		autoscalingConfig := make(map[string]interface{})
		_ = yaml.Unmarshal([]byte(config.AutoscalingConfig), &autoscalingConfig)

		runtimeEnv := make(map[string]interface{})
		_ = yaml.Unmarshal([]byte(config.RayActorOptions.RuntimeEnv), &runtimeEnv)

		resources := make(map[string]interface{})
		_ = yaml.Unmarshal([]byte(config.RayActorOptions.Resources), &resources)

		convertedDeploymentSpecs[i] = ServeConfigSpec{
			Name:                      config.Name,
			NumReplicas:               config.NumReplicas,
			RoutePrefix:               config.RoutePrefix,
			MaxConcurrentQueries:      config.MaxConcurrentQueries,
			UserConfig:                userConfig,
			AutoscalingConfig:         autoscalingConfig,
			GracefulShutdownWaitLoopS: config.GracefulShutdownWaitLoopS,
			GracefulShutdownTimeoutS:  config.GracefulShutdownTimeoutS,
			HealthCheckPeriodS:        config.HealthCheckPeriodS,
			HealthCheckTimeoutS:       config.GracefulShutdownTimeoutS,
			RayActorOptions: RayActorOptionSpec{
				RuntimeEnv:        runtimeEnv,
				NumCpus:           config.RayActorOptions.NumCpus,
				NumGpus:           config.RayActorOptions.NumGpus,
				Memory:            config.RayActorOptions.Memory,
				ObjectStoreMemory: config.RayActorOptions.ObjectStoreMemory,
				Resources:         resources,
				AcceleratorType:   config.RayActorOptions.AcceleratorType,
			},
		}
	}

	servingClusterDeployments := ServingClusterDeployments{
		ImportPath:  configV1Spec.ImportPath,
		RuntimeEnv:  applicationRuntimeEnv,
		Deployments: convertedDeploymentSpecs,
		Port:        configV1Spec.Port,
	}

	return servingClusterDeployments
}

// RayJobInfo is the response of "ray job status" api.
// Reference to https://docs.ray.io/en/latest/cluster/jobs-package-ref.html#jobinfo.
type RayJobInfo struct {
	JobStatus    rayv1.JobStatus        `json:"status,omitempty"`
	Entrypoint   string                 `json:"entrypoint,omitempty"`
	JobId        string                 `json:"job_id,omitempty"`
	SubmissionId string                 `json:"submission_id,omitempty"`
	Message      string                 `json:"message,omitempty"`
	ErrorType    *string                `json:"error_type,omitempty"`
	StartTime    uint64                 `json:"start_time,omitempty"`
	EndTime      uint64                 `json:"end_time,omitempty"`
	Metadata     map[string]string      `json:"metadata,omitempty"`
	RuntimeEnv   map[string]interface{} `json:"runtime_env,omitempty"`
}

// RayJobRequest is the request body to submit.
// Reference to https://docs.ray.io/en/latest/cluster/jobs-package-ref.html#jobsubmissionclient.
type RayJobRequest struct {
	Entrypoint   string                 `json:"entrypoint"`
	JobId        string                 `json:"job_id,omitempty"`
	SubmissionId string                 `json:"submission_id,omitempty"`
	RuntimeEnv   map[string]interface{} `json:"runtime_env,omitempty"`
	Metadata     map[string]string      `json:"metadata,omitempty"`
	NumCpus      float32                `json:"entrypoint_num_cpus,omitempty"`
	NumGpus      float32                `json:"entrypoint_num_gpus,omitempty"`
	Resources    map[string]string      `json:"entrypoint_resources,omitempty"`
}

type RayJobResponse struct {
	JobId string `json:"job_id"`
}

type RayJobStopResponse struct {
	Stopped bool `json:"stopped"`
}

type RayJobLogsResponse struct {
	Logs string `json:"logs,omitempty"`
}

func (r *RayDashboardClient) GetJobInfo(ctx context.Context, jobId string) (*RayJobInfo, error) {
	req, err := http.NewRequestWithContext(ctx, "GET", r.dashboardURL+JobPath+jobId, nil)
	if err != nil {
		return nil, err
	}

	resp, err := r.client.Do(req)
	if err != nil {
		return nil, err
	}
	defer resp.Body.Close()

<<<<<<< HEAD
=======
	if resp.StatusCode == http.StatusNotFound {
		// This does the right thing, but breaks E2E test
		//		return nil, errors.NewBadRequest("Job " + jobId + " does not exist on the cluster")
		return nil, nil
	}

>>>>>>> ce4ec271
	body, err := io.ReadAll(resp.Body)
	if err != nil {
		return nil, err
	}

	if resp.StatusCode == http.StatusNotFound {
		return nil, ErrJobInfoNotFound
	}

	if resp.StatusCode < 200 || resp.StatusCode > 299 {
		return nil, fmt.Errorf("GetJobInfo fail: %s %s", resp.Status, string(body))
	}

	var jobInfo RayJobInfo
	if err = json.Unmarshal(body, &jobInfo); err != nil {
		// Maybe body is not valid json, raise an error with the body.
		return nil, fmt.Errorf("GetJobInfo fail: %s", string(body))
	}

	return &jobInfo, nil
}

func (r *RayDashboardClient) ListJobs(ctx context.Context) (*[]RayJobInfo, error) {
	req, err := http.NewRequestWithContext(ctx, "GET", r.dashboardURL+JobPath, nil)
	if err != nil {
		return nil, err
	}

	resp, err := r.client.Do(req)
	if err != nil {
		return nil, err
	}
	defer resp.Body.Close()

	if resp.StatusCode == http.StatusNotFound {
		return nil, nil
	}

	body, err := io.ReadAll(resp.Body)
	if err != nil {
		return nil, err
	}

	var jobInfo []RayJobInfo
	if err = json.Unmarshal(body, &jobInfo); err != nil {
		// Maybe body is not valid json, raise an error with the body.
		return nil, fmt.Errorf("GetJobInfo fail: %s", string(body))
	}

	return &jobInfo, nil
}

func (r *RayDashboardClient) SubmitJob(ctx context.Context, rayJob *rayv1.RayJob, log *logr.Logger) (jobId string, err error) {
	request, err := ConvertRayJobToReq(rayJob)
	if err != nil {
		return "", err
	}
	return r.SubmitJobReq(ctx, request, &rayJob.Name, log)
}

func (r *RayDashboardClient) SubmitJobReq(ctx context.Context, request *RayJobRequest, name *string, log *logr.Logger) (jobId string, err error) {
	rayJobJson, err := json.Marshal(request)
	if err != nil {
		return
	}
	if name != nil {
		log.Info("Submit a ray job", "rayJob", name, "jobInfo", string(rayJobJson))
	}

	req, err := http.NewRequestWithContext(ctx, http.MethodPost, r.dashboardURL+JobPath, bytes.NewBuffer(rayJobJson))
	if err != nil {
		return
	}

	req.Header.Set("Content-Type", "application/json")
	resp, err := r.client.Do(req)
	if err != nil {
		return
	}
	defer resp.Body.Close()

	body, _ := io.ReadAll(resp.Body)

	if resp.StatusCode < 200 || resp.StatusCode > 299 {
		return "", fmt.Errorf("SubmitJob fail: %s %s", resp.Status, string(body))
	}

	var jobResp RayJobResponse
	if err = json.Unmarshal(body, &jobResp); err != nil {
		// Maybe body is not valid json, raise an error with the body.
		return "", fmt.Errorf("SubmitJob fail: %s", string(body))
	}

	return jobResp.JobId, nil
}

// Get Job Log
func (r *RayDashboardClient) GetJobLog(ctx context.Context, jobName string, log *logr.Logger) (*string, error) {
	log.Info("Get ray job log", "rayJob", jobName)

	req, err := http.NewRequestWithContext(ctx, http.MethodGet, r.dashboardURL+JobPath+jobName+"/logs", nil)
	if err != nil {
		return nil, err
	}
	resp, err := r.client.Do(req)
	if err != nil {
		return nil, err
	}
	defer resp.Body.Close()

	if resp.StatusCode == http.StatusNotFound {
		// This does the right thing, but breaks E2E test
		//		return nil, errors.NewBadRequest("Job " + jobId + " does not exist on the cluster")
		return nil, nil
	}

	body, err := io.ReadAll(resp.Body)
	if err != nil {
		return nil, err
	}

	var jobLog RayJobLogsResponse
	if err = json.Unmarshal(body, &jobLog); err != nil {
		// Maybe body is not valid json, raise an error with the body.
		return nil, fmt.Errorf("GetJobInfo fail: %s", string(body))
	}

	return &jobLog.Logs, nil
}

func (r *RayDashboardClient) StopJob(ctx context.Context, jobName string, log *logr.Logger) (err error) {
	log.Info("Stop a ray job", "rayJob", jobName)

	req, err := http.NewRequestWithContext(ctx, http.MethodPost, r.dashboardURL+JobPath+jobName+"/stop", nil)
	if err != nil {
		return err
	}

	req.Header.Set("Content-Type", "application/json")
	resp, err := r.client.Do(req)
	if err != nil {
		return err
	}
	defer resp.Body.Close()

	body, _ := io.ReadAll(resp.Body)

	if resp.StatusCode < 200 || resp.StatusCode > 299 {
		return fmt.Errorf("StopJob fail: %s %s", resp.Status, string(body))
	}

	var jobStopResp RayJobStopResponse
	if err = json.Unmarshal(body, &jobStopResp); err != nil {
		return err
	}

	if !jobStopResp.Stopped {
		jobInfo, err := r.GetJobInfo(ctx, jobName)
		if err != nil {
			return err
		}
		// StopJob only returns an error when JobStatus is not in terminal states (STOPPED / SUCCEEDED / FAILED)
		if !rayv1.IsJobTerminal(jobInfo.JobStatus) {
			return fmt.Errorf("Failed to stopped job: %v", jobInfo)
		}
	}
	return nil
}

func (r *RayDashboardClient) DeleteJob(ctx context.Context, jobName string, log *logr.Logger) error {
	log.Info("Delete a ray job", "rayJob", jobName)

	req, err := http.NewRequestWithContext(ctx, http.MethodDelete, r.dashboardURL+JobPath+jobName, nil)
	if err != nil {
		return err
	}

	req.Header.Set("Content-Type", "application/json")
	resp, err := r.client.Do(req)
	if err != nil {
		return err
	}
	defer resp.Body.Close()

	return nil
}

func ConvertRayJobToReq(rayJob *rayv1.RayJob) (*RayJobRequest, error) {
	req := &RayJobRequest{
		Entrypoint: rayJob.Spec.Entrypoint,
		Metadata:   rayJob.Spec.Metadata,
		JobId:      rayJob.Status.JobId,
	}
	if len(rayJob.Spec.RuntimeEnv) == 0 {
		return req, nil
	}
	decodeBytes, err := base64.StdEncoding.DecodeString(rayJob.Spec.RuntimeEnv)
	if err != nil {
		return nil, fmt.Errorf("Failed to decode runtimeEnv: %v: %v", rayJob.Spec.RuntimeEnv, err)
	}
	var runtimeEnv map[string]interface{}
	err = json.Unmarshal(decodeBytes, &runtimeEnv)
	if err != nil {
		return nil, fmt.Errorf("failed to unmarshal runtimeEnv: %v: %v", decodeBytes, err)
	}
	req.RuntimeEnv = runtimeEnv
	return req, nil
}

func (r *RayDashboardClient) GetVersion(ctx context.Context) (ServerVersion, error) {
	req, err := http.NewRequestWithContext(ctx, "GET", r.dashboardURL+VersionPath, nil)
	if err != nil {
		return nil, err
	}

	resp, err := r.client.Do(req)
	if err != nil {
		return nil, err
	}
	defer resp.Body.Close()

	body, err := io.ReadAll(resp.Body)
	if err != nil {
		return nil, err
	}

	if resp.StatusCode < 200 || resp.StatusCode > 299 {
		return nil, fmt.Errorf("GetVersion fail: %s %s", resp.Status, string(body))
	}

	var versionInfo ServerVersion
	if err = json.Unmarshal(body, &versionInfo); err != nil {
		// Maybe body is not valid json, raise an error with the body.
		return nil, fmt.Errorf("GetVersion fail: %s", string(body))
	}

	return versionInfo, nil
}<|MERGE_RESOLUTION|>--- conflicted
+++ resolved
@@ -51,18 +51,15 @@
 	GetMultiApplicationStatus(context.Context) (map[string]*ServeApplicationStatus, error)
 	ConvertServeConfigV1(rayv1.ServeDeploymentGraphSpec) ServingClusterDeployments
 	GetJobInfo(ctx context.Context, jobId string) (*RayJobInfo, error)
-<<<<<<< HEAD
+
 	GetVersion(ctx context.Context) (ServerVersion, error)
-	SubmitJob(ctx context.Context, rayJob *rayv1.RayJob, log *logr.Logger) (jobId string, err error)
-	StopJob(ctx context.Context, jobName string, log *logr.Logger) (err error)
-=======
 	ListJobs(ctx context.Context) (*[]RayJobInfo, error)
 	SubmitJob(ctx context.Context, rayJob *rayv1.RayJob, log *logr.Logger) (string, error)
 	SubmitJobReq(ctx context.Context, request *RayJobRequest, name *string, log *logr.Logger) (string, error)
 	GetJobLog(ctx context.Context, jobName string, log *logr.Logger) (*string, error)
 	StopJob(ctx context.Context, jobName string, log *logr.Logger) error
 	DeleteJob(ctx context.Context, jobName string, log *logr.Logger) error
->>>>>>> ce4ec271
+
 }
 
 type BaseDashboardClient struct {
@@ -379,15 +376,12 @@
 	}
 	defer resp.Body.Close()
 
-<<<<<<< HEAD
-=======
 	if resp.StatusCode == http.StatusNotFound {
 		// This does the right thing, but breaks E2E test
 		//		return nil, errors.NewBadRequest("Job " + jobId + " does not exist on the cluster")
 		return nil, nil
 	}
 
->>>>>>> ce4ec271
 	body, err := io.ReadAll(resp.Body)
 	if err != nil {
 		return nil, err
