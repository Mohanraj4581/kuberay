package utils

import (
	"fmt"
	"math"
	"sort"
	"strconv"
	"strings"
	"unicode"

	"k8s.io/apimachinery/pkg/util/rand"

	rayiov1alpha1 "github.com/ray-project/kuberay/ray-operator/apis/ray/v1alpha1"
	"github.com/sirupsen/logrus"

	corev1 "k8s.io/api/core/v1"
	metav1 "k8s.io/apimachinery/pkg/apis/meta/v1"
)

const (
	RayClusterSuffix = "-raycluster-"
)

// IsCreated returns true if pod has been created and is maintained by the API server
func IsCreated(pod *corev1.Pod) bool {
	return pod.Status.Phase != ""
}

// CheckName makes sure the name does not start with a numeric value and the total length is < 63 char
func CheckName(s string) string {
	maxLenght := 50 // 63 - (max(8,6) + 5 ) // 6 to 8 char are consumed at the end with "-head-" or -worker- + 5 generated.

	if len(s) > maxLenght {
		// shorten the name
		offset := int(math.Abs(float64(maxLenght) - float64(len(s))))
		fmt.Printf("pod name is too long: len = %v, we will shorten it by offset = %v\n", len(s), offset)
		s = s[offset:]
	}

	// cannot start with a numeric value
	if unicode.IsDigit(rune(s[0])) {
		s = "r" + s[1:]
	}

	// cannot start with a punctuation
	if unicode.IsPunct(rune(s[0])) {
		fmt.Println(s)
		s = "r" + s[1:]
	}

	return s
}

// CheckLabel makes sure the label value does not start with a punctuation and the total length is < 63 char
func CheckLabel(s string) string {
	maxLenght := 63

	if len(s) > maxLenght {
		// shorten the name
		offset := int(math.Abs(float64(maxLenght) - float64(len(s))))
		fmt.Printf("label value is too long: len = %v, we will shorten it by offset = %v\n", len(s), offset)
		s = s[offset:]
	}

	// cannot start with a punctuation
	if unicode.IsPunct(rune(s[0])) {
		fmt.Println(s)
		s = "r" + s[1:]
	}

	return s
}

// Before Get substring before a string.
func Before(value string, a string) string {
	pos := strings.Index(value, a)
	if pos == -1 {
		return ""
	}
	return value[0:pos]
}

// FormatInt returns the string representation of i in the given base,
// for 2 <= base <= 36. The result uses the lower-case letters 'a' to 'z'
// for digit values >= 10.
func FormatInt32(n int32) string {
	return strconv.FormatInt(int64(n), 10)
}

// GetNamespace return namespace
func GetNamespace(metaData metav1.ObjectMeta) string {
	if metaData.Namespace == "" {
		return "default"
	}
	return metaData.Namespace
}

// GenerateServiceName generates a ray head service name from cluster name
func GenerateServiceName(clusterName string) string {
	return fmt.Sprintf("%s-%s-%s", clusterName, rayiov1alpha1.HeadNode, "svc")
}

<<<<<<< HEAD
// GenerateDashboardServiceName generates a ray head service name from cluster name
func GenerateDashboardServiceName(clusterName string) string {
	return fmt.Sprintf("%s-%s-%s", clusterName, "dashboard", "svc")
=======
// GenerateIngressName generates an ingress name from cluster name
func GenerateIngressName(clusterName string) string {
	return fmt.Sprintf("%s-%s-%s", clusterName, rayiov1alpha1.HeadNode, "ingress")
}

// GenerateRayClusterName generates a ray cluster name from ray service name
func GenerateRayClusterName(serviceName string) string {
	return fmt.Sprintf("%s%s%s", serviceName, RayClusterSuffix, rand.String(5))
>>>>>>> 0ba6f887
}

// GenerateIdentifier generates identifier of same group pods
func GenerateIdentifier(clusterName string, nodeType rayiov1alpha1.RayNodeType) string {
	return fmt.Sprintf("%s-%s", clusterName, nodeType)
}

// TODO: find target container through name instead of using index 0.
// FindRayContainerIndex finds the ray head/worker container's index in the pod
func FindRayContainerIndex(spec corev1.PodSpec) (index int) {
	// We only support one container at this moment. We definitely need a better way to filter out sidecar containers.
	if len(spec.Containers) > 1 {
		logrus.Warnf("Pod has multiple containers, we choose index=0 as Ray container")
	}
	return 0
}

// CalculateDesiredReplicas calculate desired worker replicas at the cluster level
func CalculateDesiredReplicas(cluster *rayiov1alpha1.RayCluster) int32 {
	count := int32(0)
	for _, nodeGroup := range cluster.Spec.WorkerGroupSpecs {
		count += *nodeGroup.Replicas
	}

	return count
}

// CalculateDesiredReplicas calculate desired worker replicas at the cluster level
func CalculateMinReplicas(cluster *rayiov1alpha1.RayCluster) int32 {
	count := int32(0)
	for _, nodeGroup := range cluster.Spec.WorkerGroupSpecs {
		count += *nodeGroup.MinReplicas
	}

	return count
}

// CalculateDesiredReplicas calculate desired worker replicas at the cluster level
func CalculateMaxReplicas(cluster *rayiov1alpha1.RayCluster) int32 {
	count := int32(0)
	for _, nodeGroup := range cluster.Spec.WorkerGroupSpecs {
		count += *nodeGroup.MaxReplicas
	}

	return count
}

// CalculateDesiredReplicas calculate desired worker replicas at the cluster level
func CalculateAvailableReplicas(pods corev1.PodList) int32 {
	count := int32(0)
	for _, pod := range pods.Items {
		if pod.Status.Phase == corev1.PodPending || pod.Status.Phase == corev1.PodRunning {
			count++
		}
	}

	return count
}

func Contains(s []string, searchTerm string) bool {
	i := sort.SearchStrings(s, searchTerm)
	return i < len(s) && s[i] == searchTerm
}

func FilterContainerByName(containers []corev1.Container, name string) (corev1.Container, error) {
	for _, container := range containers {
		if strings.Compare(container.Name, name) == 0 {
			return container, nil
		}
	}

	return corev1.Container{}, fmt.Errorf("can not find container %s", name)
}

// GetHeadGroupServiceAccountName returns the head group service account if it exists.
// Otherwise, it returns the name of the cluster itself.
func GetHeadGroupServiceAccountName(cluster *rayiov1alpha1.RayCluster) string {
	headGroupServiceAccountName := cluster.Spec.HeadGroupSpec.Template.Spec.ServiceAccountName
	if headGroupServiceAccountName != "" {
		return headGroupServiceAccountName
	}
	return cluster.Name
}

func PodNotMatchingTemplate(pod corev1.Pod, template corev1.PodTemplateSpec) bool {
	if pod.Status.Phase == corev1.PodRunning && pod.ObjectMeta.DeletionTimestamp == nil {
		if len(template.Spec.Containers) != len(pod.Spec.Containers) {
			return true
		}
		cmap := map[string]*corev1.Container{}
		for _, container := range pod.Spec.Containers {
			cmap[container.Name] = &container
		}
		for _, container1 := range template.Spec.Containers {
			if container2, ok := cmap[container1.Name]; ok {
				if container1.Image != container2.Image {
					// image name do not match
					return true
				}
				if len(container1.Resources.Requests) != len(container2.Resources.Requests) ||
					len(container1.Resources.Limits) != len(container2.Resources.Limits) {
					// resource entries do not match
					return true
				}

				resources1 := []corev1.ResourceList{
					container1.Resources.Requests,
					container1.Resources.Limits,
				}
				resources2 := []corev1.ResourceList{
					container2.Resources.Requests,
					container2.Resources.Limits,
				}
				for i := range resources1 {
					// we need to make sure all fields match
					for name, quantity1 := range resources1[i] {
						if quantity2, ok := resources2[i][name]; ok {
							if quantity1.Cmp(quantity2) != 0 {
								// request amount does not match
								return true
							}
						} else {
							// no such request
							return true
						}
					}
				}

				// now we consider them equal
				delete(cmap, container1.Name)
			} else {
				// container name do not match
				return true
			}
		}
		if len(cmap) != 0 {
			// one or more containers do not match
			return true
		}
	}
	return false
}<|MERGE_RESOLUTION|>--- conflicted
+++ resolved
@@ -100,11 +100,11 @@
 	return fmt.Sprintf("%s-%s-%s", clusterName, rayiov1alpha1.HeadNode, "svc")
 }
 
-<<<<<<< HEAD
 // GenerateDashboardServiceName generates a ray head service name from cluster name
 func GenerateDashboardServiceName(clusterName string) string {
 	return fmt.Sprintf("%s-%s-%s", clusterName, "dashboard", "svc")
-=======
+}
+
 // GenerateIngressName generates an ingress name from cluster name
 func GenerateIngressName(clusterName string) string {
 	return fmt.Sprintf("%s-%s-%s", clusterName, rayiov1alpha1.HeadNode, "ingress")
@@ -113,7 +113,6 @@
 // GenerateRayClusterName generates a ray cluster name from ray service name
 func GenerateRayClusterName(serviceName string) string {
 	return fmt.Sprintf("%s%s%s", serviceName, RayClusterSuffix, rand.String(5))
->>>>>>> 0ba6f887
 }
 
 // GenerateIdentifier generates identifier of same group pods
