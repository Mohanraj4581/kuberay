package utils

import (
	"fmt"
	"testing"

	"github.com/stretchr/testify/assert"
	"github.com/stretchr/testify/require"
	corev1 "k8s.io/api/core/v1"
	metav1 "k8s.io/apimachinery/pkg/apis/meta/v1"
	"k8s.io/utils/ptr"

	rayv1 "github.com/ray-project/kuberay/ray-operator/apis/ray/v1"
	"github.com/ray-project/kuberay/ray-operator/pkg/features"
)

func TestValidateRayClusterStatus(t *testing.T) {
	tests := []struct {
		name        string
		conditions  []metav1.Condition
		expectError bool
	}{
		{
			name: "Both suspending and suspended are true",
			conditions: []metav1.Condition{
				{
					Type:   string(rayv1.RayClusterSuspending),
					Status: metav1.ConditionTrue,
				},
				{
					Type:   string(rayv1.RayClusterSuspended),
					Status: metav1.ConditionTrue,
				},
			},
			expectError: true,
		},
		{
			name: "Only suspending is true",
			conditions: []metav1.Condition{
				{
					Type:   string(rayv1.RayClusterSuspending),
					Status: metav1.ConditionTrue,
				},
				{
					Type:   string(rayv1.RayClusterSuspended),
					Status: metav1.ConditionFalse,
				},
			},
			expectError: false,
		},
		{
			name: "Only suspended is true",
			conditions: []metav1.Condition{
				{
					Type:   string(rayv1.RayClusterSuspending),
					Status: metav1.ConditionFalse,
				},
				{
					Type:   string(rayv1.RayClusterSuspended),
					Status: metav1.ConditionTrue,
				},
			},
			expectError: false,
		},
		{
			name: "Both suspending and suspended are false",
			conditions: []metav1.Condition{
				{
					Type:   string(rayv1.RayClusterSuspending),
					Status: metav1.ConditionFalse,
				},
				{
					Type:   string(rayv1.RayClusterSuspended),
					Status: metav1.ConditionFalse,
				},
			},
			expectError: false,
		},
	}

	for _, tt := range tests {
		t.Run(tt.name, func(t *testing.T) {
			instance := &rayv1.RayCluster{
				Status: rayv1.RayClusterStatus{
					Conditions: tt.conditions,
				},
			}
			err := ValidateRayClusterStatus(instance)
			if (err != nil) != tt.expectError {
				t.Errorf("ValidateRayClusterStatus() error = %v, wantErr %v", err, tt.expectError)
			}
		})
	}
}

func TestValidateRayClusterSpecGcsFaultToleranceOptions(t *testing.T) {
	errorMessageBothSet := fmt.Sprintf("%s annotation and GcsFaultToleranceOptions are both set. "+
		"Please use only GcsFaultToleranceOptions to configure GCS fault tolerance", RayFTEnabledAnnotationKey)
	errorMessageRedisAddressSet := fmt.Sprintf("%s is set which implicitly enables GCS fault tolerance, "+
		"but GcsFaultToleranceOptions is not set. Please set GcsFaultToleranceOptions "+
		"to enable GCS fault tolerance", RAY_REDIS_ADDRESS)
	errorMessageRedisAddressConflict := fmt.Sprintf("cannot set `%s` env var in head Pod when "+
		"GcsFaultToleranceOptions is enabled - use GcsFaultToleranceOptions.RedisAddress instead", RAY_REDIS_ADDRESS)
	errorMessageExternalStorageNamespaceConflict := fmt.Sprintf("cannot set `%s` annotation when "+
		"GcsFaultToleranceOptions is enabled - use GcsFaultToleranceOptions.ExternalStorageNamespace instead", RayExternalStorageNSAnnotationKey)

	tests := []struct {
		gcsFaultToleranceOptions *rayv1.GcsFaultToleranceOptions
		annotations              map[string]string
		name                     string
		errorMessage             string
		envVars                  []corev1.EnvVar
		expectError              bool
	}{
		// GcsFaultToleranceOptions and ray.io/ft-enabled should not be both set.
		{
			name: "ray.io/ft-enabled is set to false and GcsFaultToleranceOptions is set",
			annotations: map[string]string{
				RayFTEnabledAnnotationKey: "false",
			},
			gcsFaultToleranceOptions: &rayv1.GcsFaultToleranceOptions{},
			expectError:              true,
			errorMessage:             errorMessageBothSet,
		},
		{
			name: "ray.io/ft-enabled is set to true and GcsFaultToleranceOptions is set",
			annotations: map[string]string{
				RayFTEnabledAnnotationKey: "true",
			},
			gcsFaultToleranceOptions: &rayv1.GcsFaultToleranceOptions{},
			expectError:              true,
			errorMessage:             errorMessageBothSet,
		},
		{
			name:                     "ray.io/ft-enabled is not set and GcsFaultToleranceOptions is set",
			gcsFaultToleranceOptions: &rayv1.GcsFaultToleranceOptions{},
			expectError:              false,
		},
		{
			name:                     "ray.io/ft-enabled is not set and GcsFaultToleranceOptions is not set",
			gcsFaultToleranceOptions: nil,
			expectError:              false,
		},
		// RAY_REDIS_ADDRESS should not be set if KubeRay is not aware that GCS fault tolerance is enabled.
		{
			name: "ray.io/ft-enabled is set to false and RAY_REDIS_ADDRESS is set",
			annotations: map[string]string{
				RayFTEnabledAnnotationKey: "false",
			},
			envVars: []corev1.EnvVar{
				{
					Name:  RAY_REDIS_ADDRESS,
					Value: "redis:6379",
				},
			},
			expectError:  true,
			errorMessage: errorMessageRedisAddressSet,
		},
		{
			name: "gcsFaultToleranceOptions is set and RAY_REDIS_ADDRESS is set",
			envVars: []corev1.EnvVar{
				{
					Name:  RAY_REDIS_ADDRESS,
					Value: "redis:6379",
				},
			},
			gcsFaultToleranceOptions: &rayv1.GcsFaultToleranceOptions{},
			expectError:              true,
			errorMessage:             errorMessageRedisAddressConflict,
		},
		{
			name: "FT is disabled and RAY_REDIS_ADDRESS is set",
			envVars: []corev1.EnvVar{
				{
					Name:  RAY_REDIS_ADDRESS,
					Value: "redis:6379",
				},
			},
			expectError:  true,
			errorMessage: errorMessageRedisAddressSet,
		},
		{
			name: "ray.io/ft-enabled is set to true and RAY_REDIS_ADDRESS is set",
			annotations: map[string]string{
				RayFTEnabledAnnotationKey: "true",
			},
			envVars: []corev1.EnvVar{
				{
					Name:  RAY_REDIS_ADDRESS,
					Value: "redis:6379",
				},
			},
			expectError: false,
		},
		{
			name: "gcsFaultToleranceOptions is set and ray.io/external-storage-namespace is set",
			annotations: map[string]string{
				RayExternalStorageNSAnnotationKey: "myns",
			},
			gcsFaultToleranceOptions: &rayv1.GcsFaultToleranceOptions{},
			expectError:              true,
			errorMessage:             errorMessageExternalStorageNamespaceConflict,
		},
	}

	for _, tt := range tests {
		t.Run(tt.name, func(t *testing.T) {
			rayCluster := &rayv1.RayCluster{
				ObjectMeta: metav1.ObjectMeta{
					Annotations: tt.annotations,
				},
				Spec: rayv1.RayClusterSpec{
					GcsFaultToleranceOptions: tt.gcsFaultToleranceOptions,
					HeadGroupSpec: rayv1.HeadGroupSpec{
						Template: corev1.PodTemplateSpec{
							Spec: corev1.PodSpec{
								Containers: []corev1.Container{
									{
										Env: tt.envVars,
									},
								},
							},
						},
					},
				},
			}
			err := ValidateRayClusterSpec(rayCluster)
			if tt.expectError {
				require.Error(t, err)
				assert.EqualError(t, err, tt.errorMessage)
			} else {
<<<<<<< HEAD
				assert.NoError(t, err)
=======
				require.NoError(t, err)
>>>>>>> ffa6a300
			}
		})
	}
}

func TestValidateRayClusterSpecRedisPassword(t *testing.T) {
	tests := []struct {
		gcsFaultToleranceOptions *rayv1.GcsFaultToleranceOptions
		name                     string
		rayStartParams           map[string]string
		envVars                  []corev1.EnvVar
		expectError              bool
	}{
		{
			name:                     "GcsFaultToleranceOptions is set and `redis-password` is also set in rayStartParams",
			gcsFaultToleranceOptions: &rayv1.GcsFaultToleranceOptions{},
			rayStartParams: map[string]string{
				"redis-password": "password",
			},
			expectError: true,
		},
		{
			name:                     "GcsFaultToleranceOptions is set and `REDIS_PASSWORD` env var is also set in the head Pod",
			gcsFaultToleranceOptions: &rayv1.GcsFaultToleranceOptions{},
			envVars: []corev1.EnvVar{
				{
					Name:  REDIS_PASSWORD,
					Value: "password",
				},
			},
			expectError: true,
		},
		{
			name: "GcsFaultToleranceOptions.RedisPassword is set",
			gcsFaultToleranceOptions: &rayv1.GcsFaultToleranceOptions{
				RedisPassword: &rayv1.RedisCredential{
					Value: "password",
				},
			},
			expectError: false,
		},
	}

	for _, tt := range tests {
		t.Run(tt.name, func(t *testing.T) {
			rayCluster := &rayv1.RayCluster{
				Spec: rayv1.RayClusterSpec{
					GcsFaultToleranceOptions: tt.gcsFaultToleranceOptions,
					HeadGroupSpec: rayv1.HeadGroupSpec{
						RayStartParams: tt.rayStartParams,
						Template: corev1.PodTemplateSpec{
							Spec: corev1.PodSpec{
								Containers: []corev1.Container{
									{
										Env: tt.envVars,
									},
								},
							},
						},
					},
				},
			}
			err := ValidateRayClusterSpec(rayCluster)
			if tt.expectError {
				require.Error(t, err)
			} else {
<<<<<<< HEAD
				assert.NoError(t, err)
=======
				require.NoError(t, err)
>>>>>>> ffa6a300
			}
		})
	}
}

func TestValidateRayClusterSpecRedisUsername(t *testing.T) {
	errorMessageRedisUsername := "cannot set redis username in rayStartParams or environment variables - use GcsFaultToleranceOptions.RedisUsername instead"

	tests := []struct {
		gcsFaultToleranceOptions *rayv1.GcsFaultToleranceOptions
		name                     string
		errorMessage             string
		rayStartParams           map[string]string
		envVars                  []corev1.EnvVar
		expectError              bool
	}{
		{
			name: "`redis-username` is set in rayStartParams of the Head Pod",
			rayStartParams: map[string]string{
				"redis-username": "username",
			},
			expectError:  true,
			errorMessage: errorMessageRedisUsername,
		},
		{
			name: "`REDIS_USERNAME` env var is set in the Head Pod",
			envVars: []corev1.EnvVar{
				{
					Name:  REDIS_USERNAME,
					Value: "username",
				},
			},
			expectError:  true,
			errorMessage: errorMessageRedisUsername,
		},
		{
			name: "GcsFaultToleranceOptions.RedisUsername is set",
			gcsFaultToleranceOptions: &rayv1.GcsFaultToleranceOptions{
				RedisUsername: &rayv1.RedisCredential{
					Value: "username",
				},
			},
			expectError: false,
		},
	}

	for _, tt := range tests {
		t.Run(tt.name, func(t *testing.T) {
			rayCluster := &rayv1.RayCluster{
				Spec: rayv1.RayClusterSpec{
					GcsFaultToleranceOptions: tt.gcsFaultToleranceOptions,
					HeadGroupSpec: rayv1.HeadGroupSpec{
						RayStartParams: tt.rayStartParams,
						Template: corev1.PodTemplateSpec{
							Spec: corev1.PodSpec{
								Containers: []corev1.Container{
									{
										Env: tt.envVars,
									},
								},
							},
						},
					},
				},
			}
			err := ValidateRayClusterSpec(rayCluster)
			if tt.expectError {
				require.Error(t, err)
				assert.EqualError(t, err, tt.errorMessage)
			} else {
<<<<<<< HEAD
				assert.NoError(t, err)
=======
				require.NoError(t, err)
>>>>>>> ffa6a300
			}
		})
	}
}

func TestValidateRayClusterSpecEmptyContainers(t *testing.T) {
	headGroupSpecWithOneContainer := rayv1.HeadGroupSpec{
		Template: corev1.PodTemplateSpec{
			Spec: corev1.PodSpec{
				Containers: []corev1.Container{{Name: "ray-head"}},
			},
		},
	}
	workerGroupSpecWithOneContainer := rayv1.WorkerGroupSpec{
		Template: corev1.PodTemplateSpec{
			Spec: corev1.PodSpec{
				Containers: []corev1.Container{{Name: "ray-worker"}},
			},
		},
	}
	headGroupSpecWithNoContainers := *headGroupSpecWithOneContainer.DeepCopy()
	headGroupSpecWithNoContainers.Template.Spec.Containers = []corev1.Container{}
	workerGroupSpecWithNoContainers := *workerGroupSpecWithOneContainer.DeepCopy()
	workerGroupSpecWithNoContainers.Template.Spec.Containers = []corev1.Container{}

	tests := []struct {
		rayCluster   *rayv1.RayCluster
		name         string
		errorMessage string
		expectError  bool
	}{
		{
			name: "headGroupSpec has no containers",
			rayCluster: &rayv1.RayCluster{
				Spec: rayv1.RayClusterSpec{
					HeadGroupSpec: headGroupSpecWithNoContainers,
				},
			},
			expectError:  true,
			errorMessage: "headGroupSpec should have at least one container",
		},
		{
			name: "workerGroupSpec has no containers",
			rayCluster: &rayv1.RayCluster{
				Spec: rayv1.RayClusterSpec{
					HeadGroupSpec:    headGroupSpecWithOneContainer,
					WorkerGroupSpecs: []rayv1.WorkerGroupSpec{workerGroupSpecWithNoContainers},
				},
			},
			expectError:  true,
			errorMessage: "workerGroupSpec should have at least one container",
		},
		{
			name: "valid cluster with containers in both head and worker groups",
			rayCluster: &rayv1.RayCluster{
				Spec: rayv1.RayClusterSpec{
					HeadGroupSpec:    headGroupSpecWithOneContainer,
					WorkerGroupSpecs: []rayv1.WorkerGroupSpec{workerGroupSpecWithOneContainer},
				},
			},
			expectError: false,
		},
	}

	for _, tt := range tests {
		t.Run(tt.name, func(t *testing.T) {
			err := ValidateRayClusterSpec(tt.rayCluster)
			if tt.expectError {
				require.Error(t, err)
				assert.EqualError(t, err, tt.errorMessage)
			} else {
<<<<<<< HEAD
				assert.NoError(t, err)
=======
				require.NoError(t, err)
>>>>>>> ffa6a300
			}
		})
	}
}

func TestValidateRayClusterSpecSuspendingWorkerGroup(t *testing.T) {
	headGroupSpec := rayv1.HeadGroupSpec{
		Template: corev1.PodTemplateSpec{
			Spec: corev1.PodSpec{
				Containers: []corev1.Container{{Name: "ray-head"}},
			},
		},
	}
	workerGroupSpecSuspended := rayv1.WorkerGroupSpec{
		Template: corev1.PodTemplateSpec{
			Spec: corev1.PodSpec{
				Containers: []corev1.Container{{Name: "ray-worker"}},
			},
		},
	}
	workerGroupSpecSuspended.Suspend = ptr.To[bool](true)

	tests := []struct {
		rayCluster   *rayv1.RayCluster
		name         string
		errorMessage string
		expectError  bool
		featureGate  bool
	}{
		{
			name: "suspend without autoscaler and the feature gate",
			rayCluster: &rayv1.RayCluster{
				Spec: rayv1.RayClusterSpec{
					HeadGroupSpec:    headGroupSpec,
					WorkerGroupSpecs: []rayv1.WorkerGroupSpec{workerGroupSpecSuspended},
				},
			},
			featureGate:  false,
			expectError:  true,
			errorMessage: "suspending worker groups is currently available when the RayJobDeletionPolicy feature gate is enabled",
		},
		{
			name: "suspend without autoscaler",
			rayCluster: &rayv1.RayCluster{
				Spec: rayv1.RayClusterSpec{
					HeadGroupSpec:    headGroupSpec,
					WorkerGroupSpecs: []rayv1.WorkerGroupSpec{workerGroupSpecSuspended},
				},
			},
			featureGate: true,
			expectError: false,
		},
		{
			// TODO (rueian): This can be supported in future Ray. We should check the RayVersion once we know the version.
			name: "suspend with autoscaler",
			rayCluster: &rayv1.RayCluster{
				Spec: rayv1.RayClusterSpec{
					HeadGroupSpec:           headGroupSpec,
					WorkerGroupSpecs:        []rayv1.WorkerGroupSpec{workerGroupSpecSuspended},
					EnableInTreeAutoscaling: ptr.To[bool](true),
				},
			},
			featureGate:  true,
			expectError:  true,
			errorMessage: "suspending worker groups is not currently supported with Autoscaler enabled",
		},
	}

	for _, tt := range tests {
		t.Run(tt.name, func(t *testing.T) {
			defer features.SetFeatureGateDuringTest(t, features.RayJobDeletionPolicy, tt.featureGate)()
			err := ValidateRayClusterSpec(tt.rayCluster)
			if tt.expectError {
				require.Error(t, err)
				assert.EqualError(t, err, tt.errorMessage)
			} else {
<<<<<<< HEAD
				assert.NoError(t, err)
=======
				require.NoError(t, err)
>>>>>>> ffa6a300
			}
		})
	}
}

func TestValidateRayJobStatus(t *testing.T) {
	tests := []struct {
		name        string
		jobSpec     rayv1.RayJobSpec
		jobStatus   rayv1.RayJobStatus
		expectError bool
	}{
		{
			name: "JobDeploymentStatus is Waiting and SubmissionMode is not InteractiveMode",
			jobStatus: rayv1.RayJobStatus{
				JobDeploymentStatus: rayv1.JobDeploymentStatusWaiting,
			},
			jobSpec: rayv1.RayJobSpec{
				SubmissionMode: rayv1.K8sJobMode,
			},
			expectError: true,
		},
		{
			name: "JobDeploymentStatus is Waiting and SubmissionMode is InteractiveMode",
			jobStatus: rayv1.RayJobStatus{
				JobDeploymentStatus: rayv1.JobDeploymentStatusWaiting,
			},
			jobSpec: rayv1.RayJobSpec{
				SubmissionMode: rayv1.InteractiveMode,
			},
			expectError: false,
		},
		{
			name: "JobDeploymentStatus is not Waiting and SubmissionMode is not InteractiveMode",
			jobStatus: rayv1.RayJobStatus{
				JobDeploymentStatus: rayv1.JobDeploymentStatusRunning,
			},
			jobSpec: rayv1.RayJobSpec{
				SubmissionMode: rayv1.HTTPMode,
			},
			expectError: false,
		},
	}

	for _, tt := range tests {
		t.Run(tt.name, func(t *testing.T) {
			rayJob := &rayv1.RayJob{
				Status: tt.jobStatus,
				Spec:   tt.jobSpec,
			}
			err := ValidateRayJobStatus(rayJob)
			if (err != nil) != tt.expectError {
				t.Errorf("ValidateRayJobStatus() error = %v, wantErr %v", err, tt.expectError)
			}
		})
	}
}

func TestValidateRayJobSpec(t *testing.T) {
	err := ValidateRayJobSpec(&rayv1.RayJob{})
	require.ErrorContains(t, err, "one of RayClusterSpec or ClusterSelector must be set")

	err = ValidateRayJobSpec(&rayv1.RayJob{
		Spec: rayv1.RayJobSpec{
			Suspend:                  true,
			ShutdownAfterJobFinishes: false,
		},
	})
	require.ErrorContains(t, err, "a RayJob with shutdownAfterJobFinishes set to false is not allowed to be suspended")

	err = ValidateRayJobSpec(&rayv1.RayJob{
		Spec: rayv1.RayJobSpec{
			Suspend:                  true,
			ShutdownAfterJobFinishes: true,
			RayClusterSpec:           &rayv1.RayClusterSpec{},
		},
	})
	require.NoError(t, err)

	err = ValidateRayJobSpec(&rayv1.RayJob{
		Spec: rayv1.RayJobSpec{
			Suspend:                  true,
			ShutdownAfterJobFinishes: true,
			ClusterSelector: map[string]string{
				"key": "value",
			},
		},
	})
	require.ErrorContains(t, err, "the ClusterSelector mode doesn't support the suspend operation")

	err = ValidateRayJobSpec(&rayv1.RayJob{
		Spec: rayv1.RayJobSpec{
			RuntimeEnvYAML: "invalid_yaml_str",
			RayClusterSpec: &rayv1.RayClusterSpec{},
		},
	})
	require.ErrorContains(t, err, "failed to unmarshal RuntimeEnvYAML")

	err = ValidateRayJobSpec(&rayv1.RayJob{
		Spec: rayv1.RayJobSpec{
			BackoffLimit:   ptr.To[int32](-1),
			RayClusterSpec: &rayv1.RayClusterSpec{},
		},
	})
	require.ErrorContains(t, err, "backoffLimit must be a positive integer")

	err = ValidateRayJobSpec(&rayv1.RayJob{
		Spec: rayv1.RayJobSpec{
			DeletionPolicy:           ptr.To(rayv1.DeleteClusterDeletionPolicy),
			ShutdownAfterJobFinishes: true,
			RayClusterSpec:           &rayv1.RayClusterSpec{},
		},
	})
	require.ErrorContains(t, err, "RayJobDeletionPolicy feature gate must be enabled to use the DeletionPolicy feature")

	defer features.SetFeatureGateDuringTest(t, features.RayJobDeletionPolicy, true)()

	err = ValidateRayJobSpec(&rayv1.RayJob{
		Spec: rayv1.RayJobSpec{
			DeletionPolicy:  ptr.To(rayv1.DeleteClusterDeletionPolicy),
			ClusterSelector: map[string]string{"key": "value"},
		},
	})
	require.ErrorContains(t, err, "the ClusterSelector mode doesn't support DeletionPolicy=DeleteCluster")

	err = ValidateRayJobSpec(&rayv1.RayJob{
		Spec: rayv1.RayJobSpec{
			DeletionPolicy:  ptr.To(rayv1.DeleteWorkersDeletionPolicy),
			ClusterSelector: map[string]string{"key": "value"},
		},
	})
	require.ErrorContains(t, err, "the ClusterSelector mode doesn't support DeletionPolicy=DeleteWorkers")

	err = ValidateRayJobSpec(&rayv1.RayJob{
		Spec: rayv1.RayJobSpec{
			DeletionPolicy: ptr.To(rayv1.DeleteWorkersDeletionPolicy),
			RayClusterSpec: &rayv1.RayClusterSpec{
				EnableInTreeAutoscaling: ptr.To[bool](true),
			},
		},
	})
	require.ErrorContains(t, err, "DeletionPolicy=DeleteWorkers currently does not support RayCluster with autoscaling enabled")

	err = ValidateRayJobSpec(&rayv1.RayJob{
		Spec: rayv1.RayJobSpec{
			DeletionPolicy:           ptr.To(rayv1.DeleteClusterDeletionPolicy),
			ShutdownAfterJobFinishes: true,
			RayClusterSpec:           &rayv1.RayClusterSpec{},
		},
	})
	require.NoError(t, err)

	err = ValidateRayJobSpec(&rayv1.RayJob{
		Spec: rayv1.RayJobSpec{
			DeletionPolicy:           nil,
			ShutdownAfterJobFinishes: true,
			RayClusterSpec:           &rayv1.RayClusterSpec{},
		},
	})
	require.NoError(t, err)

	err = ValidateRayJobSpec(&rayv1.RayJob{
		Spec: rayv1.RayJobSpec{
			DeletionPolicy:           ptr.To(rayv1.DeleteNoneDeletionPolicy),
			ShutdownAfterJobFinishes: true,
			RayClusterSpec:           &rayv1.RayClusterSpec{},
		},
	})
	require.ErrorContains(t, err, "shutdownAfterJobFinshes is set to 'true' while deletion policy is 'DeleteNone'")
}

func TestValidateRayServiceSpec(t *testing.T) {
	err := ValidateRayServiceSpec(&rayv1.RayService{
		Spec: rayv1.RayServiceSpec{
			RayClusterSpec: rayv1.RayClusterSpec{
				HeadGroupSpec: rayv1.HeadGroupSpec{
					HeadService: &corev1.Service{
						ObjectMeta: metav1.ObjectMeta{
							Name: "my-head-service",
						},
					},
				},
			},
		},
	})
	require.Error(t, err, "spec.rayClusterConfig.headGroupSpec.headService.metadata.name should not be set")

	err = ValidateRayServiceSpec(&rayv1.RayService{
		Spec: rayv1.RayServiceSpec{},
	})
	require.NoError(t, err, "The RayService spec is valid.")

	var upgradeStrat rayv1.RayServiceUpgradeType = "invalidStrategy"
	err = ValidateRayServiceSpec(&rayv1.RayService{
		Spec: rayv1.RayServiceSpec{
			UpgradeStrategy: &rayv1.RayServiceUpgradeStrategy{
				Type: &upgradeStrat,
			},
		},
	})
	require.Error(t, err, "spec.UpgradeSpec.Type is invalid")
}<|MERGE_RESOLUTION|>--- conflicted
+++ resolved
@@ -229,11 +229,7 @@
 				require.Error(t, err)
 				assert.EqualError(t, err, tt.errorMessage)
 			} else {
-<<<<<<< HEAD
-				assert.NoError(t, err)
-=======
 				require.NoError(t, err)
->>>>>>> ffa6a300
 			}
 		})
 	}
@@ -300,11 +296,7 @@
 			if tt.expectError {
 				require.Error(t, err)
 			} else {
-<<<<<<< HEAD
-				assert.NoError(t, err)
-=======
 				require.NoError(t, err)
->>>>>>> ffa6a300
 			}
 		})
 	}
@@ -375,11 +367,7 @@
 				require.Error(t, err)
 				assert.EqualError(t, err, tt.errorMessage)
 			} else {
-<<<<<<< HEAD
-				assert.NoError(t, err)
-=======
 				require.NoError(t, err)
->>>>>>> ffa6a300
 			}
 		})
 	}
@@ -451,11 +439,7 @@
 				require.Error(t, err)
 				assert.EqualError(t, err, tt.errorMessage)
 			} else {
-<<<<<<< HEAD
-				assert.NoError(t, err)
-=======
 				require.NoError(t, err)
->>>>>>> ffa6a300
 			}
 		})
 	}
@@ -532,11 +516,7 @@
 				require.Error(t, err)
 				assert.EqualError(t, err, tt.errorMessage)
 			} else {
-<<<<<<< HEAD
-				assert.NoError(t, err)
-=======
 				require.NoError(t, err)
->>>>>>> ffa6a300
 			}
 		})
 	}
