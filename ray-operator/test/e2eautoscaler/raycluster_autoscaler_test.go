--- conflicted
+++ resolved
@@ -359,55 +359,6 @@
 	}
 }
 
-<<<<<<< HEAD
-func TestRayClusterAutoscalerRequestResources(t *testing.T) {
-	for _, tc := range tests {
-
-		test := With(t)
-		g := gomega.NewWithT(t)
-
-		namespace := test.NewTestNamespace()
-
-		scriptsAC := newConfigMap(namespace.Name, files(test, "request_resources.py"))
-		scripts, err := test.Client().Core().CoreV1().ConfigMaps(namespace.Name).Apply(test.Ctx(), scriptsAC, TestApplyOptions)
-		g.Expect(err).NotTo(gomega.HaveOccurred())
-		LogWithTimestamp(test.T(), "Created ConfigMap %s/%s successfully", scripts.Namespace, scripts.Name)
-
-		test.T().Run(tc.name, func(_ *testing.T) {
-			rayClusterSpecAC := rayv1ac.RayClusterSpec().
-				WithEnableInTreeAutoscaling(true).
-				WithRayVersion(GetRayVersion()).
-				WithHeadGroupSpec(rayv1ac.HeadGroupSpec().
-					WithRayStartParams(map[string]string{"num-cpus": "0"}).
-					WithTemplate(tc.HeadPodTemplateGetter())).
-				WithWorkerGroupSpecs(rayv1ac.WorkerGroupSpec().
-					WithReplicas(0).
-					WithMinReplicas(0).
-					WithMaxReplicas(3).
-					WithIdleTimeoutSeconds(3600).
-					WithGroupName("request-resource-group").
-					WithRayStartParams(map[string]string{"num-cpus": "1"}).
-					WithTemplate(tc.WorkerPodTemplateGetter()))
-			rayClusterAC := rayv1ac.RayCluster("ray-cluster", namespace.Name).
-				WithSpec(apply(rayClusterSpecAC, mountConfigMap[rayv1ac.RayClusterSpecApplyConfiguration](scripts, "/home/ray/test_scripts")))
-
-			rayCluster, err := test.Client().Ray().RayV1().RayClusters(namespace.Name).Apply(test.Ctx(), rayClusterAC, TestApplyOptions)
-			g.Expect(err).NotTo(gomega.HaveOccurred())
-			LogWithTimestamp(test.T(), "Created RayCluster %s/%s successfully", rayCluster.Namespace, rayCluster.Name)
-
-			g.Eventually(RayCluster(test, rayCluster.Namespace, rayCluster.Name), TestTimeoutMedium).
-				Should(gomega.WithTransform(RayClusterState, gomega.Equal(rayv1.Ready)))
-			g.Expect(GetRayCluster(test, rayCluster.Namespace, rayCluster.Name)).To(gomega.WithTransform(RayClusterDesiredWorkerReplicas, gomega.Equal(int32(0))))
-
-			headPod, err := GetHeadPod(test, rayCluster)
-			g.Expect(err).NotTo(gomega.HaveOccurred())
-			LogWithTimestamp(test.T(), "Found head pod %s/%s", headPod.Namespace, headPod.Name)
-
-			ExecPodCmd(test, headPod, common.RayHeadContainer, []string{"python", "/home/ray/test_scripts/request_resources.py"})
-			g.Eventually(RayCluster(test, rayCluster.Namespace, rayCluster.Name), TestTimeoutMedium).
-				Should(gomega.WithTransform(RayClusterDesiredWorkerReplicas, gomega.Equal(int32(1))))
-		})
-=======
 func TestRayClusterAutoscalerMaxReplicasUpdate(t *testing.T) {
 	replicaTests := []struct {
 		name             string
@@ -496,7 +447,106 @@
 					Should(gomega.WithTransform(GetRayClusterWorkerGroupReplicaSum, gomega.Equal(rtc.updatedMax)))
 			})
 		}
->>>>>>> bc2e2c6b
+	}
+}
+
+func TestRayClusterAutoscalerRequestResources(t *testing.T) {
+	for _, tc := range tests {
+
+		test := With(t)
+		g := gomega.NewWithT(t)
+
+		namespace := test.NewTestNamespace()
+
+		scriptsAC := newConfigMap(namespace.Name, files(test, "request_resources.py"))
+		scripts, err := test.Client().Core().CoreV1().ConfigMaps(namespace.Name).Apply(test.Ctx(), scriptsAC, TestApplyOptions)
+		g.Expect(err).NotTo(gomega.HaveOccurred())
+		LogWithTimestamp(test.T(), "Created ConfigMap %s/%s successfully", scripts.Namespace, scripts.Name)
+
+		test.T().Run(tc.name, func(_ *testing.T) {
+			rayClusterSpecAC := rayv1ac.RayClusterSpec().
+				WithEnableInTreeAutoscaling(true).
+				WithRayVersion(GetRayVersion()).
+				WithHeadGroupSpec(rayv1ac.HeadGroupSpec().
+					WithRayStartParams(map[string]string{"num-cpus": "0"}).
+					WithTemplate(tc.HeadPodTemplateGetter())).
+				WithWorkerGroupSpecs(rayv1ac.WorkerGroupSpec().
+					WithReplicas(0).
+					WithMinReplicas(0).
+					WithMaxReplicas(3).
+					WithIdleTimeoutSeconds(3600).
+					WithGroupName("request-resource-group").
+					WithRayStartParams(map[string]string{"num-cpus": "1"}).
+					WithTemplate(tc.WorkerPodTemplateGetter()))
+			rayClusterAC := rayv1ac.RayCluster("ray-cluster", namespace.Name).
+				WithSpec(apply(rayClusterSpecAC, mountConfigMap[rayv1ac.RayClusterSpecApplyConfiguration](scripts, "/home/ray/test_scripts")))
+
+			rayCluster, err := test.Client().Ray().RayV1().RayClusters(namespace.Name).Apply(test.Ctx(), rayClusterAC, TestApplyOptions)
+			g.Expect(err).NotTo(gomega.HaveOccurred())
+			LogWithTimestamp(test.T(), "Created RayCluster %s/%s successfully", rayCluster.Namespace, rayCluster.Name)
+
+			g.Eventually(RayCluster(test, rayCluster.Namespace, rayCluster.Name), TestTimeoutMedium).
+				Should(gomega.WithTransform(RayClusterState, gomega.Equal(rayv1.Ready)))
+			g.Expect(GetRayCluster(test, rayCluster.Namespace, rayCluster.Name)).To(gomega.WithTransform(RayClusterDesiredWorkerReplicas, gomega.Equal(int32(0))))
+
+			headPod, err := GetHeadPod(test, rayCluster)
+			g.Expect(err).NotTo(gomega.HaveOccurred())
+			LogWithTimestamp(test.T(), "Found head pod %s/%s", headPod.Namespace, headPod.Name)
+
+			ExecPodCmd(test, headPod, common.RayHeadContainer, []string{"python", "/home/ray/test_scripts/request_resources.py"})
+			g.Eventually(RayCluster(test, rayCluster.Namespace, rayCluster.Name), TestTimeoutMedium).
+				Should(gomega.WithTransform(RayClusterDesiredWorkerReplicas, gomega.Equal(int32(1))))
+		})
+	}
+}
+
+func TestRayClusterAutoscalerRequestResources(t *testing.T) {
+	for _, tc := range tests {
+
+		test := With(t)
+		g := gomega.NewWithT(t)
+
+		namespace := test.NewTestNamespace()
+
+		scriptsAC := newConfigMap(namespace.Name, files(test, "request_resources.py"))
+		scripts, err := test.Client().Core().CoreV1().ConfigMaps(namespace.Name).Apply(test.Ctx(), scriptsAC, TestApplyOptions)
+		g.Expect(err).NotTo(gomega.HaveOccurred())
+		LogWithTimestamp(test.T(), "Created ConfigMap %s/%s successfully", scripts.Namespace, scripts.Name)
+
+		test.T().Run(tc.name, func(_ *testing.T) {
+			rayClusterSpecAC := rayv1ac.RayClusterSpec().
+				WithEnableInTreeAutoscaling(true).
+				WithRayVersion(GetRayVersion()).
+				WithHeadGroupSpec(rayv1ac.HeadGroupSpec().
+					WithRayStartParams(map[string]string{"num-cpus": "0"}).
+					WithTemplate(tc.HeadPodTemplateGetter())).
+				WithWorkerGroupSpecs(rayv1ac.WorkerGroupSpec().
+					WithReplicas(0).
+					WithMinReplicas(0).
+					WithMaxReplicas(3).
+					WithIdleTimeoutSeconds(3600).
+					WithGroupName("request-resource-group").
+					WithRayStartParams(map[string]string{"num-cpus": "1"}).
+					WithTemplate(tc.WorkerPodTemplateGetter()))
+			rayClusterAC := rayv1ac.RayCluster("ray-cluster", namespace.Name).
+				WithSpec(apply(rayClusterSpecAC, mountConfigMap[rayv1ac.RayClusterSpecApplyConfiguration](scripts, "/home/ray/test_scripts")))
+
+			rayCluster, err := test.Client().Ray().RayV1().RayClusters(namespace.Name).Apply(test.Ctx(), rayClusterAC, TestApplyOptions)
+			g.Expect(err).NotTo(gomega.HaveOccurred())
+			LogWithTimestamp(test.T(), "Created RayCluster %s/%s successfully", rayCluster.Namespace, rayCluster.Name)
+
+			g.Eventually(RayCluster(test, rayCluster.Namespace, rayCluster.Name), TestTimeoutMedium).
+				Should(gomega.WithTransform(RayClusterState, gomega.Equal(rayv1.Ready)))
+			g.Expect(GetRayCluster(test, rayCluster.Namespace, rayCluster.Name)).To(gomega.WithTransform(RayClusterDesiredWorkerReplicas, gomega.Equal(int32(0))))
+
+			headPod, err := GetHeadPod(test, rayCluster)
+			g.Expect(err).NotTo(gomega.HaveOccurred())
+			LogWithTimestamp(test.T(), "Found head pod %s/%s", headPod.Namespace, headPod.Name)
+
+			ExecPodCmd(test, headPod, common.RayHeadContainer, []string{"python", "/home/ray/test_scripts/request_resources.py"})
+			g.Eventually(RayCluster(test, rayCluster.Namespace, rayCluster.Name), TestTimeoutMedium).
+				Should(gomega.WithTransform(RayClusterDesiredWorkerReplicas, gomega.Equal(int32(1))))
+		})
 	}
 }
 
