package e2eautoscaler

import (
	"fmt"
	"testing"
	"time"

	"github.com/onsi/gomega"
	corev1ac "k8s.io/client-go/applyconfigurations/core/v1"
	"k8s.io/utils/ptr"

	metav1 "k8s.io/apimachinery/pkg/apis/meta/v1"

	rayv1 "github.com/ray-project/kuberay/ray-operator/apis/ray/v1"
	"github.com/ray-project/kuberay/ray-operator/controllers/ray/common"
	rayv1ac "github.com/ray-project/kuberay/ray-operator/pkg/client/applyconfiguration/ray/v1"
	. "github.com/ray-project/kuberay/ray-operator/test/support"
)

var tests = []struct {
	HeadPodTemplateGetter   func() *corev1ac.PodTemplateSpecApplyConfiguration
	WorkerPodTemplateGetter func() *corev1ac.PodTemplateSpecApplyConfiguration
	name                    string
}{
	{
		HeadPodTemplateGetter:   headPodTemplateApplyConfiguration,
		WorkerPodTemplateGetter: workerPodTemplateApplyConfiguration,
		name:                    "Create a RayCluster with autoscaling enabled",
	},
	{
		HeadPodTemplateGetter:   headPodTemplateApplyConfigurationV2,
		WorkerPodTemplateGetter: workerPodTemplateApplyConfigurationV2,
		name:                    "Create a RayCluster with autoscaler v2 enabled",
	},
}

func TestRayClusterAutoscaler(t *testing.T) {
	for _, tc := range tests {
		test := With(t)
		g := gomega.NewWithT(t)

		// Create a namespace
		namespace := test.NewTestNamespace()

		// Scripts for creating and terminating detached actors to trigger autoscaling
		scriptsAC := newConfigMap(namespace.Name, files(test, "create_detached_actor.py", "terminate_detached_actor.py"))
		scripts, err := test.Client().Core().CoreV1().ConfigMaps(namespace.Name).Apply(test.Ctx(), scriptsAC, TestApplyOptions)
		g.Expect(err).NotTo(gomega.HaveOccurred())
		test.T().Logf("Created ConfigMap %s/%s successfully", scripts.Namespace, scripts.Name)

		test.T().Run(tc.name, func(_ *testing.T) {
			rayClusterSpecAC := rayv1ac.RayClusterSpec().
				WithEnableInTreeAutoscaling(true).
				WithRayVersion(GetRayVersion()).
				WithHeadGroupSpec(rayv1ac.HeadGroupSpec().
					WithRayStartParams(map[string]string{"num-cpus": "0"}).
					WithTemplate(tc.HeadPodTemplateGetter())).
				WithWorkerGroupSpecs(rayv1ac.WorkerGroupSpec().
					WithReplicas(0).
					WithMinReplicas(0).
					WithMaxReplicas(3).
					WithGroupName("small-group").
					WithRayStartParams(map[string]string{"num-cpus": "1"}).
					WithTemplate(tc.WorkerPodTemplateGetter()))
			rayClusterAC := rayv1ac.RayCluster("ray-cluster", namespace.Name).
				WithSpec(apply(rayClusterSpecAC, mountConfigMap[rayv1ac.RayClusterSpecApplyConfiguration](scripts, "/home/ray/test_scripts")))

			rayCluster, err := test.Client().Ray().RayV1().RayClusters(namespace.Name).Apply(test.Ctx(), rayClusterAC, TestApplyOptions)
			g.Expect(err).NotTo(gomega.HaveOccurred())
			test.T().Logf("Created RayCluster %s/%s successfully", rayCluster.Namespace, rayCluster.Name)

			// Wait for RayCluster to become ready and verify the number of available worker replicas.
			g.Eventually(RayCluster(test, rayCluster.Namespace, rayCluster.Name), TestTimeoutMedium).
				Should(gomega.WithTransform(RayClusterState, gomega.Equal(rayv1.Ready)))
			g.Expect(GetRayCluster(test, rayCluster.Namespace, rayCluster.Name)).To(gomega.WithTransform(RayClusterDesiredWorkerReplicas, gomega.Equal(int32(0))))

			headPod, err := GetHeadPod(test, rayCluster)
			g.Expect(err).NotTo(gomega.HaveOccurred())
			test.T().Logf("Found head pod %s/%s", headPod.Namespace, headPod.Name)

			// Create a detached actor, and a worker should be created.
			ExecPodCmd(test, headPod, common.RayHeadContainer, []string{"python", "/home/ray/test_scripts/create_detached_actor.py", "actor1"})
			g.Eventually(RayCluster(test, rayCluster.Namespace, rayCluster.Name), TestTimeoutMedium).
				Should(gomega.WithTransform(RayClusterDesiredWorkerReplicas, gomega.Equal(int32(1))))

			// Create a detached actor, and a worker should be created.
			ExecPodCmd(test, headPod, common.RayHeadContainer, []string{"python", "/home/ray/test_scripts/create_detached_actor.py", "actor2"})
			g.Eventually(RayCluster(test, rayCluster.Namespace, rayCluster.Name), TestTimeoutMedium).
				Should(gomega.WithTransform(RayClusterDesiredWorkerReplicas, gomega.Equal(int32(2))))

			// Terminate a detached actor, and a worker should be deleted.
			ExecPodCmd(test, headPod, common.RayHeadContainer, []string{"python", "/home/ray/test_scripts/terminate_detached_actor.py", "actor1"})
			g.Eventually(RayCluster(test, rayCluster.Namespace, rayCluster.Name), TestTimeoutMedium).
				Should(gomega.WithTransform(RayClusterDesiredWorkerReplicas, gomega.Equal(int32(1))))

			// Terminate a detached actor, and a worker should be deleted.
			ExecPodCmd(test, headPod, common.RayHeadContainer, []string{"python", "/home/ray/test_scripts/terminate_detached_actor.py", "actor2"})
			g.Eventually(RayCluster(test, rayCluster.Namespace, rayCluster.Name), TestTimeoutMedium).
				Should(gomega.WithTransform(RayClusterDesiredWorkerReplicas, gomega.Equal(int32(0))))
		})
	}
}

func TestRayClusterAutoscalerWithFakeGPU(t *testing.T) {
	for _, tc := range tests {

		test := With(t)
		g := gomega.NewWithT(t)

		// Create a namespace
		namespace := test.NewTestNamespace()

		// Scripts for creating and terminating detached actors to trigger autoscaling
		scriptsAC := newConfigMap(namespace.Name, files(test, "create_detached_actor.py", "terminate_detached_actor.py"))
		scripts, err := test.Client().Core().CoreV1().ConfigMaps(namespace.Name).Apply(test.Ctx(), scriptsAC, TestApplyOptions)
		g.Expect(err).NotTo(gomega.HaveOccurred())
		test.T().Logf("Created ConfigMap %s/%s successfully", scripts.Namespace, scripts.Name)

		test.T().Run(tc.name, func(_ *testing.T) {
			rayClusterSpecAC := rayv1ac.RayClusterSpec().
				WithEnableInTreeAutoscaling(true).
				WithRayVersion(GetRayVersion()).
				WithHeadGroupSpec(rayv1ac.HeadGroupSpec().
					WithRayStartParams(map[string]string{"num-cpus": "0"}).
					WithTemplate(tc.HeadPodTemplateGetter())).
				WithWorkerGroupSpecs(rayv1ac.WorkerGroupSpec().
					WithReplicas(0).
					WithMinReplicas(0).
					WithMaxReplicas(3).
					WithGroupName("gpu-group").
					WithRayStartParams(map[string]string{"num-cpus": "1", "num-gpus": "1"}).
					WithTemplate(tc.WorkerPodTemplateGetter()))
			rayClusterAC := rayv1ac.RayCluster("ray-cluster", namespace.Name).
				WithSpec(apply(rayClusterSpecAC, mountConfigMap[rayv1ac.RayClusterSpecApplyConfiguration](scripts, "/home/ray/test_scripts")))

			rayCluster, err := test.Client().Ray().RayV1().RayClusters(namespace.Name).Apply(test.Ctx(), rayClusterAC, TestApplyOptions)
			g.Expect(err).NotTo(gomega.HaveOccurred())
			test.T().Logf("Created RayCluster %s/%s successfully", rayCluster.Namespace, rayCluster.Name)

			// Wait for RayCluster to become ready and verify the number of available worker replicas.
			g.Eventually(RayCluster(test, rayCluster.Namespace, rayCluster.Name), TestTimeoutMedium).
				Should(gomega.WithTransform(RayClusterState, gomega.Equal(rayv1.Ready)))
			g.Expect(GetRayCluster(test, rayCluster.Namespace, rayCluster.Name)).To(gomega.WithTransform(RayClusterDesiredWorkerReplicas, gomega.Equal(int32(0))))

			headPod, err := GetHeadPod(test, rayCluster)
			g.Expect(err).NotTo(gomega.HaveOccurred())
			test.T().Logf("Found head pod %s/%s", headPod.Namespace, headPod.Name)

			// Create a detached gpu actor, and a worker in the "gpu-group" should be created.
			ExecPodCmd(test, headPod, common.RayHeadContainer, []string{"python", "/home/ray/test_scripts/create_detached_actor.py", "gpu_actor", "--num-gpus=1"})
			g.Eventually(RayCluster(test, rayCluster.Namespace, rayCluster.Name), TestTimeoutMedium).
				Should(gomega.WithTransform(RayClusterDesiredWorkerReplicas, gomega.Equal(int32(1))))
			// We don't use real GPU resources of Kubernetes here, therefore we can't test the RayClusterDesiredGPU.
			// We test the Pods count of the "gpu-group" instead.
			g.Expect(GetGroupPods(test, rayCluster, "gpu-group")).To(gomega.HaveLen(1))

			// Terminate the gpu detached actor, and the worker should be deleted.
			ExecPodCmd(test, headPod, common.RayHeadContainer, []string{"python", "/home/ray/test_scripts/terminate_detached_actor.py", "gpu_actor"})
			g.Eventually(RayCluster(test, rayCluster.Namespace, rayCluster.Name), TestTimeoutMedium).
				Should(gomega.WithTransform(RayClusterDesiredWorkerReplicas, gomega.Equal(int32(0))))
		})
	}
}

func TestRayClusterAutoscalerWithCustomResource(t *testing.T) {
	for _, tc := range tests {

		test := With(t)
		g := gomega.NewWithT(t)

		// Create a namespace
		namespace := test.NewTestNamespace()

		// Scripts for creating and terminating detached actors to trigger autoscaling
		scriptsAC := newConfigMap(namespace.Name, files(test, "create_detached_actor.py", "terminate_detached_actor.py"))
		scripts, err := test.Client().Core().CoreV1().ConfigMaps(namespace.Name).Apply(test.Ctx(), scriptsAC, TestApplyOptions)
		g.Expect(err).NotTo(gomega.HaveOccurred())
		test.T().Logf("Created ConfigMap %s/%s successfully", scripts.Namespace, scripts.Name)

		test.T().Run(tc.name, func(_ *testing.T) {
			groupName := "custom-resource-group"

			rayClusterSpecAC := rayv1ac.RayClusterSpec().
				WithEnableInTreeAutoscaling(true).
				WithRayVersion(GetRayVersion()).
				WithHeadGroupSpec(rayv1ac.HeadGroupSpec().
					WithRayStartParams(map[string]string{"num-cpus": "0"}).
					WithTemplate(tc.HeadPodTemplateGetter())).
				WithWorkerGroupSpecs(rayv1ac.WorkerGroupSpec().
					WithReplicas(0).
					WithMinReplicas(0).
					WithMaxReplicas(3).
					WithGroupName(groupName).
					WithRayStartParams(map[string]string{"num-cpus": "1", "resources": `'{"CustomResource": 1}'`}).
					WithTemplate(tc.WorkerPodTemplateGetter()))
			rayClusterAC := rayv1ac.RayCluster("ray-cluster", namespace.Name).
				WithSpec(apply(rayClusterSpecAC, mountConfigMap[rayv1ac.RayClusterSpecApplyConfiguration](scripts, "/home/ray/test_scripts")))

			rayCluster, err := test.Client().Ray().RayV1().RayClusters(namespace.Name).Apply(test.Ctx(), rayClusterAC, TestApplyOptions)
			g.Expect(err).NotTo(gomega.HaveOccurred())
			test.T().Logf("Created RayCluster %s/%s successfully", rayCluster.Namespace, rayCluster.Name)
			// Wait for RayCluster to become ready and verify the number of available worker replicas.
			g.Eventually(RayCluster(test, rayCluster.Namespace, rayCluster.Name), TestTimeoutMedium).
				Should(gomega.WithTransform(RayClusterState, gomega.Equal(rayv1.Ready)))
			g.Expect(GetRayCluster(test, rayCluster.Namespace, rayCluster.Name)).To(gomega.WithTransform(RayClusterDesiredWorkerReplicas, gomega.Equal(int32(0))))

			headPod, err := GetHeadPod(test, rayCluster)
			g.Expect(err).NotTo(gomega.HaveOccurred())
			test.T().Logf("Found head pod %s/%s", headPod.Namespace, headPod.Name)

			// Create a detached custom resource actor, and a worker in the "custom-resource-group" should be created.
			ExecPodCmd(test, headPod, common.RayHeadContainer, []string{"python", "/home/ray/test_scripts/create_detached_actor.py", "custom_resource_actor", "--num-custom-resources=1"})
			g.Eventually(RayCluster(test, rayCluster.Namespace, rayCluster.Name), TestTimeoutMedium).
				Should(gomega.WithTransform(RayClusterDesiredWorkerReplicas, gomega.Equal(int32(1))))
			g.Expect(GetGroupPods(test, rayCluster, groupName)).To(gomega.HaveLen(1))

			// Terminate the custom resource detached actor, and the worker should be deleted.
			ExecPodCmd(test, headPod, common.RayHeadContainer, []string{"python", "/home/ray/test_scripts/terminate_detached_actor.py", "custom_resource_actor"})
			g.Eventually(RayCluster(test, rayCluster.Namespace, rayCluster.Name), TestTimeoutMedium).
				Should(gomega.WithTransform(RayClusterDesiredWorkerReplicas, gomega.Equal(int32(0))))
		})
	}
}

func TestRayClusterAutoscalerWithDesiredState(t *testing.T) {
	for _, tc := range tests {

		test := With(t)
		g := gomega.NewWithT(t)

		const maxReplica = 3
		// Set the scale down window to a large enough value, so scale down could be disabled to avoid test flakiness.
		const scaleDownWaitSec = 3600

		// Create a namespace
		namespace := test.NewTestNamespace()

		// Scripts for creating and terminating detached actors to trigger autoscaling
		scriptsAC := newConfigMap(namespace.Name, files(test, "create_concurrent_tasks.py"))
		scripts, err := test.Client().Core().CoreV1().ConfigMaps(namespace.Name).Apply(test.Ctx(), scriptsAC, TestApplyOptions)
		g.Expect(err).NotTo(gomega.HaveOccurred())
		test.T().Logf("Created ConfigMap %s/%s successfully", scripts.Namespace, scripts.Name)

		test.T().Run(tc.name, func(_ *testing.T) {
			groupName := "custom-resource-group"
			rayClusterSpecAC := rayv1ac.RayClusterSpec().
				WithEnableInTreeAutoscaling(true).
				WithRayVersion(GetRayVersion()).
				WithHeadGroupSpec(rayv1ac.HeadGroupSpec().
					WithRayStartParams(map[string]string{"num-cpus": "0"}).
					WithTemplate(tc.HeadPodTemplateGetter())).
				WithWorkerGroupSpecs(rayv1ac.WorkerGroupSpec().
					WithReplicas(0).
					WithMinReplicas(0).
					WithMaxReplicas(maxReplica).
					WithGroupName(groupName).
					WithRayStartParams(map[string]string{"num-cpus": "1", "resources": `'{"CustomResource": 1}'`}).
					WithTemplate(tc.WorkerPodTemplateGetter())).
				WithAutoscalerOptions(rayv1ac.AutoscalerOptions().
					WithIdleTimeoutSeconds(scaleDownWaitSec))
			rayClusterAC := rayv1ac.RayCluster("ray-cluster", namespace.Name).
				WithSpec(apply(rayClusterSpecAC, mountConfigMap[rayv1ac.RayClusterSpecApplyConfiguration](scripts, "/home/ray/test_scripts")))

			rayCluster, err := test.Client().Ray().RayV1().RayClusters(namespace.Name).Apply(test.Ctx(), rayClusterAC, TestApplyOptions)
			g.Expect(err).NotTo(gomega.HaveOccurred())
			test.T().Logf("Created RayCluster %s/%s successfully", rayCluster.Namespace, rayCluster.Name)

			// Wait for RayCluster to become ready and verify the number of available worker replicas.
			g.Eventually(RayCluster(test, rayCluster.Namespace, rayCluster.Name), TestTimeoutMedium).
				Should(gomega.WithTransform(RayClusterState, gomega.Equal(rayv1.Ready)))
			g.Expect(GetRayCluster(test, rayCluster.Namespace, rayCluster.Name)).To(gomega.WithTransform(RayClusterDesiredWorkerReplicas, gomega.Equal(int32(0))))

			headPod, err := GetHeadPod(test, rayCluster)
			g.Expect(err).NotTo(gomega.HaveOccurred())
			test.T().Logf("Found head pod %s/%s", headPod.Namespace, headPod.Name)

			// Create a number of tasks and wait for their completion, and a worker in the "custom-resource-group" should be created.
			ExecPodCmd(test, headPod, common.RayHeadContainer, []string{"python", "/home/ray/test_scripts/create_concurrent_tasks.py"})

			// Scale down has been disabled, after ray script execution completion the cluster is expected to have max replica's number of pods.
			pods, err := GetWorkerPods(test, rayCluster)
			g.Expect(err).NotTo(gomega.HaveOccurred())
			g.Expect(pods).To(gomega.HaveLen(maxReplica))
		})

	}
}

func TestRayClusterAutoscalerMinReplicasUpdate(t *testing.T) {
	for _, tc := range tests {

		test := With(t)
		g := gomega.NewWithT(t)

		// Create a namespace
		namespace := test.NewTestNamespace()

		// Script for creating detached actors to trigger autoscaling
		scriptsAC := newConfigMap(namespace.Name, files(test, "create_detached_actor.py"))
		scripts, err := test.Client().Core().CoreV1().ConfigMaps(namespace.Name).Apply(test.Ctx(), scriptsAC, TestApplyOptions)
		g.Expect(err).NotTo(gomega.HaveOccurred())
		test.T().Logf("Created ConfigMap %s/%s successfully", scripts.Namespace, scripts.Name)

		test.T().Run(tc.name, func(_ *testing.T) {
			groupName := "test-group"

			rayClusterSpecAC := rayv1ac.RayClusterSpec().
				WithEnableInTreeAutoscaling(true).
				WithRayVersion(GetRayVersion()).
				WithHeadGroupSpec(rayv1ac.HeadGroupSpec().
					WithRayStartParams(map[string]string{"num-cpus": "0"}).
					WithTemplate(tc.HeadPodTemplateGetter())).
				WithWorkerGroupSpecs(rayv1ac.WorkerGroupSpec().
					WithReplicas(1).
					WithMinReplicas(0).
					WithMaxReplicas(5).
					WithGroupName(groupName).
					WithRayStartParams(map[string]string{"num-cpus": "1"}).
					WithTemplate(tc.WorkerPodTemplateGetter()))
			rayClusterAC := rayv1ac.RayCluster("ray-cluster", namespace.Name).
				WithSpec(apply(rayClusterSpecAC, mountConfigMap[rayv1ac.RayClusterSpecApplyConfiguration](scripts, "/home/ray/test_scripts")))

			rayCluster, err := test.Client().Ray().RayV1().RayClusters(namespace.Name).Apply(test.Ctx(), rayClusterAC, TestApplyOptions)
			g.Expect(err).NotTo(gomega.HaveOccurred())
			test.T().Logf("Created RayCluster %s/%s successfully", rayCluster.Namespace, rayCluster.Name)

			// Wait for RayCluster to become ready
			g.Eventually(RayCluster(test, rayCluster.Namespace, rayCluster.Name), TestTimeoutMedium).
				Should(gomega.WithTransform(RayClusterState, gomega.Equal(rayv1.Ready)))
			g.Expect(GetRayCluster(test, rayCluster.Namespace, rayCluster.Name)).To(gomega.WithTransform(RayClusterDesiredWorkerReplicas, gomega.Equal(int32(1))))

			// Update minReplicas from 0 to 2
			rayCluster, err = test.Client().Ray().RayV1().RayClusters(namespace.Name).Get(test.Ctx(), rayCluster.Name, metav1.GetOptions{})
			g.Expect(err).NotTo(gomega.HaveOccurred())
			rayCluster.Spec.WorkerGroupSpecs[0].MinReplicas = ptr.To(int32(2))
			rayCluster, err = test.Client().Ray().RayV1().RayClusters(namespace.Name).Update(test.Ctx(), rayCluster, metav1.UpdateOptions{})
			g.Expect(err).NotTo(gomega.HaveOccurred())
			test.T().Logf("Updated RayCluster %s/%s successfully", rayCluster.Namespace, rayCluster.Name)

			// Verify that KubeRay creates an additional Pod
			g.Eventually(RayCluster(test, rayCluster.Namespace, rayCluster.Name), TestTimeoutMedium).
				Should(gomega.WithTransform(RayClusterDesiredWorkerReplicas, gomega.Equal(int32(2))))

			// Create detached actors to trigger autoscaling to 5 Pods
			headPod, err := GetHeadPod(test, rayCluster)
			g.Expect(err).NotTo(gomega.HaveOccurred())
			test.T().Logf("Found head pod %s/%s", headPod.Namespace, headPod.Name)

			for i := 0; i < 5; i++ {
				ExecPodCmd(test, headPod, common.RayHeadContainer, []string{"python", "/home/ray/test_scripts/create_detached_actor.py", fmt.Sprintf("actor%d", i)})
			}

			// Verify that the Autoscaler scales up to 5 Pods
			g.Eventually(RayCluster(test, rayCluster.Namespace, rayCluster.Name), TestTimeoutMedium).
				Should(gomega.WithTransform(RayClusterDesiredWorkerReplicas, gomega.Equal(int32(5))))

			// Check that replicas is set to 5
			g.Expect(GetRayCluster(test, rayCluster.Namespace, rayCluster.Name)).To(gomega.WithTransform(GetRayClusterWorkerGroupReplicaSum, gomega.Equal(int32(5))))
		})
	}
}

<<<<<<< HEAD
func TestRayClusterAutoscalerMaxReplicasUpdate(t *testing.T) {
	for name, tc := range tests {

		test := With(t)
		g := gomega.NewWithT(t)

		// Create a namespace
		namespace := test.NewTestNamespace()

		// Script for creating detached actors to trigger autoscaling
		scriptsAC := newConfigMap(namespace.Name, files(test, "create_detached_actor.py"))
		scripts, err := test.Client().Core().CoreV1().ConfigMaps(namespace.Name).Apply(test.Ctx(), scriptsAC, TestApplyOptions)
		g.Expect(err).NotTo(gomega.HaveOccurred())
		test.T().Logf("Created ConfigMap %s/%s successfully", scripts.Namespace, scripts.Name)

		test.T().Run(name, func(_ *testing.T) {
			groupName := "test-group"
			rayClusterSpecAC := rayv1ac.RayClusterSpec().
				WithEnableInTreeAutoscaling(true).
				WithRayVersion(GetRayVersion()).
				WithHeadGroupSpec(rayv1ac.HeadGroupSpec().
					WithRayStartParams(map[string]string{"num-cpus": "0"}).
					WithTemplate(tc.HeadPodTemplateGetter())).
				WithWorkerGroupSpecs(rayv1ac.WorkerGroupSpec().
					WithReplicas(0).
					WithMinReplicas(0).
					WithMaxReplicas(4).
					WithGroupName(groupName).
					WithRayStartParams(map[string]string{"num-cpus": "1"}).
					WithTemplate(tc.WorkerPodTemplateGetter()))
			rayClusterAC := rayv1ac.RayCluster("ray-cluster", namespace.Name).
				WithSpec(apply(rayClusterSpecAC, mountConfigMap[rayv1ac.RayClusterSpecApplyConfiguration](scripts, "/home/ray/test_scripts")))

			rayCluster, err := test.Client().Ray().RayV1().RayClusters(namespace.Name).Apply(test.Ctx(), rayClusterAC, TestApplyOptions)
			g.Expect(err).NotTo(gomega.HaveOccurred())
			test.T().Logf("Created RayCluster %s/%s successfully", rayCluster.Namespace, rayCluster.Name)

			// Wait for RayCluster to become ready
			g.Eventually(RayCluster(test, rayCluster.Namespace, rayCluster.Name), TestTimeoutMedium).
				Should(gomega.WithTransform(RayClusterState, gomega.Equal(rayv1.Ready)))
			g.Expect(GetRayCluster(test, rayCluster.Namespace, rayCluster.Name)).To(gomega.WithTransform(RayClusterDesiredWorkerReplicas, gomega.Equal(int32(0))))

			// Create detached actors to trigger autoscaling to MaxReplicas Pods
			headPod, err := GetHeadPod(test, rayCluster)
			g.Expect(err).NotTo(gomega.HaveOccurred())
			test.T().Logf("Found head pod %s/%s", headPod.Namespace, headPod.Name)

			for i := 0; i < 4; i++ {
				ExecPodCmd(test, headPod, common.RayHeadContainer, []string{"python", "/home/ray/test_scripts/create_detached_actor.py", fmt.Sprintf("actor%d", i)})
			}

			// Verify that the Autoscaler scales up to maxReplicas (4) Pods
			g.Eventually(RayCluster(test, rayCluster.Namespace, rayCluster.Name), TestTimeoutMedium).
				Should(gomega.WithTransform(RayClusterDesiredWorkerReplicas, gomega.Equal(int32(4))))
			g.Expect(GetGroupPods(test, rayCluster, groupName)).To(gomega.HaveLen(4))

			// Update maxReplicas to half the previous value
			rayCluster, err = test.Client().Ray().RayV1().RayClusters(namespace.Name).Get(test.Ctx(), rayCluster.Name, metav1.GetOptions{})
			g.Expect(err).NotTo(gomega.HaveOccurred())
			rayCluster.Spec.WorkerGroupSpecs[0].MaxReplicas = ptr.To(int32(2))
			rayCluster, err = test.Client().Ray().RayV1().RayClusters(namespace.Name).Update(test.Ctx(), rayCluster, metav1.UpdateOptions{})
			g.Expect(err).NotTo(gomega.HaveOccurred())
			test.T().Logf("Updated RayCluster %s/%s successfully", rayCluster.Namespace, rayCluster.Name)

			// Verify that KubeRay terminates half the worker Pods
			g.Eventually(RayCluster(test, rayCluster.Namespace, rayCluster.Name), TestTimeoutMedium).
				Should(gomega.WithTransform(RayClusterDesiredWorkerReplicas, gomega.Equal(int32(2))))
			g.Eventually(WorkerPods(test, rayCluster), TestTimeoutMedium).Should(gomega.HaveLen(2))
		})
	}
}

func TestRayClusterAutoscalerUpscalingModeConservative(t *testing.T) {
	for name, tc := range tests {

		test := With(t)
		g := gomega.NewWithT(t)

		// Create a namespace
		namespace := test.NewTestNamespace()

		// Script for creating detached actors to trigger autoscaling
		scriptsAC := newConfigMap(namespace.Name, files(test, "create_detached_actor.py"))
		scripts, err := test.Client().Core().CoreV1().ConfigMaps(namespace.Name).Apply(test.Ctx(), scriptsAC, TestApplyOptions)
		g.Expect(err).NotTo(gomega.HaveOccurred())
		test.T().Logf("Created ConfigMap %s/%s successfully", scripts.Namespace, scripts.Name)

		test.T().Run(name, func(_ *testing.T) {
			groupName := "test-group"
			rayClusterSpecAC := rayv1ac.RayClusterSpec().
				WithEnableInTreeAutoscaling(true).
				WithRayVersion(GetRayVersion()).
				WithAutoscalerOptions(rayv1ac.AutoscalerOptions().
					WithUpscalingMode("Conservative")).
				WithHeadGroupSpec(rayv1ac.HeadGroupSpec().
					WithRayStartParams(map[string]string{"num-cpus": "0"}).
					WithTemplate(tc.HeadPodTemplateGetter())).
				WithWorkerGroupSpecs(rayv1ac.WorkerGroupSpec().
					WithReplicas(0).
					WithMinReplicas(0).
					WithMaxReplicas(10).
					WithGroupName(groupName).
					WithRayStartParams(map[string]string{"num-cpus": "1"}).
					WithTemplate(tc.WorkerPodTemplateGetter()))
			rayClusterAC := rayv1ac.RayCluster("ray-cluster", namespace.Name).
				WithSpec(apply(rayClusterSpecAC, mountConfigMap[rayv1ac.RayClusterSpecApplyConfiguration](scripts, "/home/ray/test_scripts")))

			rayCluster, err := test.Client().Ray().RayV1().RayClusters(namespace.Name).Apply(test.Ctx(), rayClusterAC, TestApplyOptions)
			g.Expect(err).NotTo(gomega.HaveOccurred())
			test.T().Logf("Created RayCluster %s/%s successfully", rayCluster.Namespace, rayCluster.Name)

			// Wait for the RayCluster to become ready
			g.Eventually(RayCluster(test, rayCluster.Namespace, rayCluster.Name), TestTimeoutMedium).
				Should(gomega.WithTransform(RayClusterState, gomega.Equal(rayv1.Ready)))
			g.Expect(GetRayCluster(test, rayCluster.Namespace, rayCluster.Name)).To(gomega.WithTransform(RayClusterDesiredWorkerReplicas, gomega.Equal(int32(0))))

			// Scale up 10 workers. The Conservative UpscalingMode should rate-limit the number of pending Pods with upscaling_speed = 1.
			headPod, err := GetHeadPod(test, rayCluster)
			g.Expect(err).NotTo(gomega.HaveOccurred())
			test.T().Logf("Found head pod %s/%s", headPod.Namespace, headPod.Name)
			for i := 0; i < 10; i++ {
				ExecPodCmd(test, headPod, common.RayHeadContainer, []string{"python", "/home/ray/test_scripts/create_detached_actor.py", fmt.Sprintf("actor%d", i)})
			}
			// Check that upscaling is rate-limited to the size of the RayCluster. The minimum number of pending launches is 5 regardless of upscaling_speed.
			g.Consistently(WorkerPods(test, rayCluster), TestTimeoutShort).
				Should(gomega.WithTransform(RateLimitedPendingPods, gomega.BeTrue()))
			// All worker Pods should connect to the RayCluster.
			g.Eventually(RayCluster(test, rayCluster.Namespace, rayCluster.Name), TestTimeoutMedium).
				Should(gomega.WithTransform(RayClusterDesiredWorkerReplicas, gomega.Equal(int32(10))))
			g.Expect(GetGroupPods(test, rayCluster, groupName)).To(gomega.HaveLen(10))
		})
	}
=======
func TestRayClusterAutoscalerV2IdleTimeout(t *testing.T) {
	// Only test with the V2 Autoscaler
	tc := tests[1]

	test := With(t)
	g := gomega.NewWithT(t)

	// Create a namespace
	namespace := test.NewTestNamespace()

	idleTimeoutShort := int32(10)
	idleTimeoutLong := int32(30)
	timeoutBuffer := int32(20) // Additional wait time to allow for scale down operation

	// Script for creating detached actors to trigger autoscaling
	scriptsAC := newConfigMap(namespace.Name, files(test, "create_detached_actor.py", "terminate_detached_actor.py"))
	scripts, err := test.Client().Core().CoreV1().ConfigMaps(namespace.Name).Apply(test.Ctx(), scriptsAC, TestApplyOptions)
	g.Expect(err).NotTo(gomega.HaveOccurred())
	test.T().Logf("Created ConfigMap %s/%s successfully", scripts.Namespace, scripts.Name)

	test.T().Run(tc.name, func(_ *testing.T) {
		groupName1 := "short-idle-timeout-group"
		groupName2 := "long-idle-timeout-group"
		rayClusterSpecAC := rayv1ac.RayClusterSpec().
			WithEnableInTreeAutoscaling(true).
			WithRayVersion(GetRayVersion()).
			WithHeadGroupSpec(rayv1ac.HeadGroupSpec().
				WithRayStartParams(map[string]string{"num-cpus": "0"}).
				WithTemplate(tc.HeadPodTemplateGetter())).
			WithWorkerGroupSpecs(
				rayv1ac.WorkerGroupSpec().
					WithReplicas(0).
					WithMinReplicas(0).
					WithMaxReplicas(1).
					WithIdleTimeoutSeconds(idleTimeoutShort).
					WithGroupName(groupName1).
					WithRayStartParams(map[string]string{"num-cpus": "1"}).
					WithTemplate(tc.WorkerPodTemplateGetter()),
				rayv1ac.WorkerGroupSpec().
					WithReplicas(0).
					WithMinReplicas(0).
					WithMaxReplicas(1).
					WithIdleTimeoutSeconds(idleTimeoutLong).
					WithGroupName(groupName2).
					WithRayStartParams(map[string]string{"num-cpus": "2"}).
					WithTemplate(tc.WorkerPodTemplateGetter()),
			)
		rayClusterAC := rayv1ac.RayCluster("ray-cluster", namespace.Name).
			WithSpec(apply(rayClusterSpecAC, mountConfigMap[rayv1ac.RayClusterSpecApplyConfiguration](scripts, "/home/ray/test_scripts")))

		rayCluster, err := test.Client().Ray().RayV1().RayClusters(namespace.Name).Apply(test.Ctx(), rayClusterAC, TestApplyOptions)
		g.Expect(err).NotTo(gomega.HaveOccurred())
		test.T().Logf("Created RayCluster %s/%s successfully", rayCluster.Namespace, rayCluster.Name)

		// Wait for RayCluster to become ready
		g.Eventually(RayCluster(test, rayCluster.Namespace, rayCluster.Name), TestTimeoutMedium).
			Should(gomega.WithTransform(RayClusterState, gomega.Equal(rayv1.Ready)))
		g.Expect(GetRayCluster(test, rayCluster.Namespace, rayCluster.Name)).To(gomega.WithTransform(RayClusterDesiredWorkerReplicas, gomega.Equal(int32(0))))

		headPod, err := GetHeadPod(test, rayCluster)
		g.Expect(err).NotTo(gomega.HaveOccurred())
		test.T().Logf("Found head pod %s/%s", headPod.Namespace, headPod.Name)

		// Deploy one detached actor on each worker group. This is guaranteed by setting `maxReplicas` and specifying respective num-cpus.
		ExecPodCmd(test, headPod, common.RayHeadContainer, []string{"python", "/home/ray/test_scripts/create_detached_actor.py", "actor-long-timeout", "--num-cpus=2"})
		ExecPodCmd(test, headPod, common.RayHeadContainer, []string{"python", "/home/ray/test_scripts/create_detached_actor.py", "actor-short-timeout", "--num-cpus=1"})
		g.Eventually(RayCluster(test, rayCluster.Namespace, rayCluster.Name), TestTimeoutMedium).
			Should(gomega.WithTransform(RayClusterDesiredWorkerReplicas, gomega.Equal(int32(2))))
		g.Expect(GetGroupPods(test, rayCluster, groupName1)).To(gomega.HaveLen(1))
		g.Expect(GetGroupPods(test, rayCluster, groupName2)).To(gomega.HaveLen(1))

		// Terminate the first detached actor, and the worker should be marked idle after ~10 seconds.
		ExecPodCmd(test, headPod, common.RayHeadContainer, []string{"python", "/home/ray/test_scripts/terminate_detached_actor.py", "actor-short-timeout"})
		g.Eventually(RayCluster(test, rayCluster.Namespace, rayCluster.Name), time.Duration(idleTimeoutShort+timeoutBuffer)*time.Second).
			Should(gomega.WithTransform(RayClusterDesiredWorkerReplicas, gomega.Equal(int32(1))))

		// Terminate the second detached actor, and the worker should be marked idle after ~30 seconds.
		ExecPodCmd(test, headPod, common.RayHeadContainer, []string{"python", "/home/ray/test_scripts/terminate_detached_actor.py", "actor-long-timeout"})
		g.Eventually(RayCluster(test, rayCluster.Namespace, rayCluster.Name), time.Duration(idleTimeoutLong+timeoutBuffer)*time.Second).
			Should(gomega.WithTransform(RayClusterDesiredWorkerReplicas, gomega.Equal(int32(0))))
	})
>>>>>>> db8dbf17
}<|MERGE_RESOLUTION|>--- conflicted
+++ resolved
@@ -360,7 +360,7 @@
 	}
 }
 
-<<<<<<< HEAD
+
 func TestRayClusterAutoscalerMaxReplicasUpdate(t *testing.T) {
 	for name, tc := range tests {
 
@@ -493,7 +493,7 @@
 			g.Expect(GetGroupPods(test, rayCluster, groupName)).To(gomega.HaveLen(10))
 		})
 	}
-=======
+
 func TestRayClusterAutoscalerV2IdleTimeout(t *testing.T) {
 	// Only test with the V2 Autoscaler
 	tc := tests[1]
@@ -575,5 +575,4 @@
 		g.Eventually(RayCluster(test, rayCluster.Namespace, rayCluster.Name), time.Duration(idleTimeoutLong+timeoutBuffer)*time.Second).
 			Should(gomega.WithTransform(RayClusterDesiredWorkerReplicas, gomega.Equal(int32(0))))
 	})
->>>>>>> db8dbf17
 }