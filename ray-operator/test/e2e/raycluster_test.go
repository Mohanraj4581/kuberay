package e2e

import (
	"fmt"
	"testing"
	"time"

	. "github.com/onsi/gomega"
	"k8s.io/apimachinery/pkg/api/errors"
	metav1 "k8s.io/apimachinery/pkg/apis/meta/v1"
	"k8s.io/utils/ptr"

	rayv1 "github.com/ray-project/kuberay/ray-operator/apis/ray/v1"
	"github.com/ray-project/kuberay/ray-operator/controllers/ray/utils"
	rayv1ac "github.com/ray-project/kuberay/ray-operator/pkg/client/applyconfiguration/ray/v1"
	. "github.com/ray-project/kuberay/ray-operator/test/support"
)

func TestRayClusterManagedBy(t *testing.T) {
	fmt.Println("--- RUN	TestRayClusterManagedBy")

	test := With(t)
	g := NewWithT(t)

	// Create a namespace
	namespace := test.NewTestNamespace()

	test.T().Run("Successful creation of cluster, managed by Kuberay Operator", func(t *testing.T) {
		t.Parallel()

		rayClusterAC := rayv1ac.RayCluster("raycluster-ok", namespace.Name).
			WithSpec(newRayClusterSpec().
				WithManagedBy(utils.KubeRayController))

		rayCluster, err := test.Client().Ray().RayV1().RayClusters(namespace.Name).Apply(test.Ctx(), rayClusterAC, TestApplyOptions)
		g.Expect(err).NotTo(HaveOccurred())
		test.T().Logf("Created RayCluster %s/%s successfully", rayCluster.Namespace, rayCluster.Name)

		test.T().Logf("Waiting for RayCluster %s/%s to become ready", rayCluster.Namespace, rayCluster.Name)
		g.Eventually(RayCluster(test, rayCluster.Namespace, rayCluster.Name), TestTimeoutMedium).
			Should(WithTransform(RayClusterState, Equal(rayv1.Ready)))
	})

	test.T().Run("Creation of cluster skipped, managed by Kueue", func(t *testing.T) {
		t.Parallel()

		rayClusterAC := rayv1ac.RayCluster("raycluster-skip", namespace.Name).
			WithSpec(newRayClusterSpec().
				WithManagedBy("kueue.x-k8s.io/multikueue"))

		rayCluster, err := test.Client().Ray().RayV1().RayClusters(namespace.Name).Apply(test.Ctx(), rayClusterAC, TestApplyOptions)
		g.Expect(err).NotTo(HaveOccurred())
		test.T().Logf("Created RayCluster %s/%s successfully", rayCluster.Namespace, rayCluster.Name)

		test.T().Logf("RayCluster %s/%s will not become ready - not reconciled", rayCluster.Namespace, rayCluster.Name)
		g.Consistently(func(gg Gomega) {
			rc, err := RayCluster(test, rayCluster.Namespace, rayCluster.Name)()
			gg.Expect(err).NotTo(HaveOccurred())
			gg.Expect(rc.Status.Conditions).To(BeEmpty())
		}, time.Second*3, time.Millisecond*500).Should(Succeed())

		// Should not to be able to change managedBy field as it's immutable
		rayClusterAC.Spec.WithManagedBy(utils.KubeRayController)
		rayCluster, err = test.Client().Ray().RayV1().RayClusters(namespace.Name).Apply(test.Ctx(), rayClusterAC, TestApplyOptions)
		g.Expect(err).To(HaveOccurred())
		g.Eventually(RayCluster(test, *rayClusterAC.Namespace, *rayClusterAC.Name)).
			Should(WithTransform(RayClusterManagedBy, Equal(ptr.To("kueue.x-k8s.io/multikueue"))))
	})

	test.T().Run("Failed creation of cluster, managed by external non supported controller", func(t *testing.T) {
		t.Parallel()

		rayClusterAC := rayv1ac.RayCluster("raycluster-fail", namespace.Name).
			WithSpec(newRayClusterSpec().
				WithManagedBy("controller.com/not-supported"))

		_, err := test.Client().Ray().RayV1().RayClusters(namespace.Name).Apply(test.Ctx(), rayClusterAC, TestApplyOptions)
		g.Expect(err).To(HaveOccurred())
		g.Expect(errors.IsInvalid(err)).To(BeTrue(), "error: %v", err)
	})
}

func TestRayClusterSuspend(t *testing.T) {
	fmt.Println("--- RUN	TestRayClusterSuspend")

	test := With(t)
	g := NewWithT(t)
	// Create a namespace
	namespace := test.NewTestNamespace()

	rayClusterAC := rayv1ac.RayCluster("raycluster-suspend", namespace.Name).WithSpec(newRayClusterSpec())

	rayCluster, err := test.Client().Ray().RayV1().RayClusters(namespace.Name).Apply(test.Ctx(), rayClusterAC, TestApplyOptions)
	g.Expect(err).NotTo(HaveOccurred())
	test.T().Logf("Created RayCluster %s/%s successfully", rayCluster.Namespace, rayCluster.Name)

	test.T().Logf("Waiting for RayCluster %s/%s to become ready", rayCluster.Namespace, rayCluster.Name)
	g.Eventually(RayCluster(test, namespace.Name, rayCluster.Name), TestTimeoutMedium).
		Should(WithTransform(StatusCondition(rayv1.HeadPodReady), MatchCondition(metav1.ConditionTrue, rayv1.HeadPodRunningAndReady)))
	g.Eventually(RayCluster(test, namespace.Name, rayCluster.Name), TestTimeoutMedium).
		Should(WithTransform(StatusCondition(rayv1.RayClusterProvisioned), MatchCondition(metav1.ConditionTrue, rayv1.AllPodRunningAndReadyFirstTime)))

	rayClusterAC = rayClusterAC.WithSpec(rayClusterAC.Spec.WithSuspend(true))
	rayCluster, err = test.Client().Ray().RayV1().RayClusters(namespace.Name).Apply(test.Ctx(), rayClusterAC, TestApplyOptions)
	g.Expect(err).NotTo(HaveOccurred())
	test.T().Logf("Suspend RayCluster %s/%s successfully", rayCluster.Namespace, rayCluster.Name)

	test.T().Logf("Waiting for RayCluster %s/%s to be suspended", rayCluster.Namespace, rayCluster.Name)
	g.Eventually(RayCluster(test, namespace.Name, rayCluster.Name), TestTimeoutMedium).
		Should(WithTransform(StatusCondition(rayv1.RayClusterSuspended), MatchCondition(metav1.ConditionTrue, string(rayv1.RayClusterSuspended))))
	g.Eventually(RayCluster(test, namespace.Name, rayCluster.Name), TestTimeoutMedium).
		Should(WithTransform(StatusCondition(rayv1.HeadPodReady), MatchCondition(metav1.ConditionFalse, rayv1.HeadPodNotFound)))
	g.Eventually(RayCluster(test, namespace.Name, rayCluster.Name), TestTimeoutMedium).
		Should(WithTransform(StatusCondition(rayv1.RayClusterProvisioned), MatchCondition(metav1.ConditionFalse, rayv1.RayClusterPodsProvisioning)))

	rayClusterAC = rayClusterAC.WithSpec(rayClusterAC.Spec.WithSuspend(false))
	rayCluster, err = test.Client().Ray().RayV1().RayClusters(namespace.Name).Apply(test.Ctx(), rayClusterAC, TestApplyOptions)
	g.Expect(err).NotTo(HaveOccurred())
	test.T().Logf("Resume RayCluster %s/%s successfully", rayCluster.Namespace, rayCluster.Name)

	test.T().Logf("Waiting for RayCluster %s/%s to be resumed", rayCluster.Namespace, rayCluster.Name)
	g.Eventually(RayCluster(test, namespace.Name, rayCluster.Name), TestTimeoutMedium).
		Should(WithTransform(StatusCondition(rayv1.RayClusterSuspended), MatchCondition(metav1.ConditionFalse, string(rayv1.RayClusterSuspended))))
	g.Eventually(RayCluster(test, namespace.Name, rayCluster.Name), TestTimeoutMedium).
		Should(WithTransform(StatusCondition(rayv1.HeadPodReady), MatchCondition(metav1.ConditionTrue, rayv1.HeadPodRunningAndReady)))
	g.Eventually(RayCluster(test, namespace.Name, rayCluster.Name), TestTimeoutMedium).
		Should(WithTransform(StatusCondition(rayv1.RayClusterProvisioned), MatchCondition(metav1.ConditionTrue, rayv1.AllPodRunningAndReadyFirstTime)))
<<<<<<< HEAD
=======
}

func TestRayClusterGCSFT(t *testing.T) {
	fmt.Println("--- RUN	TestRayClusterGCSFT")

	test := With(t)
	g := NewWithT(t)
	// Create a namespace
	namespace := test.NewTestNamespace()

	_, err := test.Client().Core().AppsV1().Deployments(namespace.Name).Apply(
		test.Ctx(),
		appsv1ac.Deployment("redis", namespace.Name).
			WithSpec(appsv1ac.DeploymentSpec().
				WithReplicas(1).
				WithSelector(metav1ac.LabelSelector().WithMatchLabels(map[string]string{"app": "redis"})).
				WithTemplate(corev1ac.PodTemplateSpec().
					WithLabels(map[string]string{"app": "redis"}).
					WithSpec(corev1ac.PodSpec().
						WithContainers(corev1ac.Container().
							WithName("redis").
							WithImage("redis:7.4").
							WithPorts(corev1ac.ContainerPort().WithContainerPort(6379)),
						),
					),
				),
			),
		TestApplyOptions,
	)
	g.Expect(err).NotTo(HaveOccurred())

	_, err = test.Client().Core().CoreV1().Services(namespace.Name).Apply(
		test.Ctx(),
		corev1ac.Service("redis", namespace.Name).
			WithSpec(corev1ac.ServiceSpec().
				WithSelector(map[string]string{"app": "redis"}).
				WithPorts(corev1ac.ServicePort().
					WithPort(6379),
				),
			),
		TestApplyOptions,
	)
	g.Expect(err).NotTo(HaveOccurred())

	rayClusterAC := rayv1ac.RayCluster("raycluster-gcsft", namespace.Name).WithSpec(
		newRayClusterSpec().WithGcsFaultToleranceOptions(
			rayv1ac.GcsFaultToleranceOptions().
				WithRedisAddress("redis:6379"),
		),
	)

	rayCluster, err := test.Client().Ray().RayV1().RayClusters(namespace.Name).Apply(test.Ctx(), rayClusterAC, TestApplyOptions)
	g.Expect(err).NotTo(HaveOccurred())
	test.T().Logf("Created RayCluster %s/%s successfully", rayCluster.Namespace, rayCluster.Name)

	// Make sure the RAY_REDIS_ADDRESS env is set on the Head Pod.
	g.Eventually(func(g Gomega) bool {
		rayCluster, err := test.Client().Ray().RayV1().RayClusters(namespace.Name).Apply(test.Ctx(), rayClusterAC, TestApplyOptions)
		g.Expect(err).NotTo(HaveOccurred())
		if rayCluster.Status.Head.PodName != "" {
			headPod, err := test.Client().Core().CoreV1().Pods(namespace.Name).Get(test.Ctx(), rayCluster.Status.Head.PodName, metav1.GetOptions{})
			g.Expect(err).NotTo(HaveOccurred())
			return utils.EnvVarExists(utils.RAY_REDIS_ADDRESS, headPod.Spec.Containers[utils.RayContainerIndex].Env)
		}
		return false
	}, TestTimeoutMedium).Should(BeTrue())

	test.T().Logf("Waiting for RayCluster %s/%s to become ready", rayCluster.Namespace, rayCluster.Name)
	g.Eventually(RayCluster(test, namespace.Name, rayCluster.Name), TestTimeoutMedium).
		Should(WithTransform(StatusCondition(rayv1.RayClusterProvisioned), MatchCondition(metav1.ConditionTrue, rayv1.AllPodRunningAndReadyFirstTime)))
>>>>>>> f32e81e3
}<|MERGE_RESOLUTION|>--- conflicted
+++ resolved
@@ -1,7 +1,6 @@
 package e2e
 
 import (
-	"fmt"
 	"testing"
 	"time"
 
@@ -17,8 +16,6 @@
 )
 
 func TestRayClusterManagedBy(t *testing.T) {
-	fmt.Println("--- RUN	TestRayClusterManagedBy")
-
 	test := With(t)
 	g := NewWithT(t)
 
@@ -81,8 +78,6 @@
 }
 
 func TestRayClusterSuspend(t *testing.T) {
-	fmt.Println("--- RUN	TestRayClusterSuspend")
-
 	test := With(t)
 	g := NewWithT(t)
 	// Create a namespace
@@ -125,77 +120,4 @@
 		Should(WithTransform(StatusCondition(rayv1.HeadPodReady), MatchCondition(metav1.ConditionTrue, rayv1.HeadPodRunningAndReady)))
 	g.Eventually(RayCluster(test, namespace.Name, rayCluster.Name), TestTimeoutMedium).
 		Should(WithTransform(StatusCondition(rayv1.RayClusterProvisioned), MatchCondition(metav1.ConditionTrue, rayv1.AllPodRunningAndReadyFirstTime)))
-<<<<<<< HEAD
-=======
-}
-
-func TestRayClusterGCSFT(t *testing.T) {
-	fmt.Println("--- RUN	TestRayClusterGCSFT")
-
-	test := With(t)
-	g := NewWithT(t)
-	// Create a namespace
-	namespace := test.NewTestNamespace()
-
-	_, err := test.Client().Core().AppsV1().Deployments(namespace.Name).Apply(
-		test.Ctx(),
-		appsv1ac.Deployment("redis", namespace.Name).
-			WithSpec(appsv1ac.DeploymentSpec().
-				WithReplicas(1).
-				WithSelector(metav1ac.LabelSelector().WithMatchLabels(map[string]string{"app": "redis"})).
-				WithTemplate(corev1ac.PodTemplateSpec().
-					WithLabels(map[string]string{"app": "redis"}).
-					WithSpec(corev1ac.PodSpec().
-						WithContainers(corev1ac.Container().
-							WithName("redis").
-							WithImage("redis:7.4").
-							WithPorts(corev1ac.ContainerPort().WithContainerPort(6379)),
-						),
-					),
-				),
-			),
-		TestApplyOptions,
-	)
-	g.Expect(err).NotTo(HaveOccurred())
-
-	_, err = test.Client().Core().CoreV1().Services(namespace.Name).Apply(
-		test.Ctx(),
-		corev1ac.Service("redis", namespace.Name).
-			WithSpec(corev1ac.ServiceSpec().
-				WithSelector(map[string]string{"app": "redis"}).
-				WithPorts(corev1ac.ServicePort().
-					WithPort(6379),
-				),
-			),
-		TestApplyOptions,
-	)
-	g.Expect(err).NotTo(HaveOccurred())
-
-	rayClusterAC := rayv1ac.RayCluster("raycluster-gcsft", namespace.Name).WithSpec(
-		newRayClusterSpec().WithGcsFaultToleranceOptions(
-			rayv1ac.GcsFaultToleranceOptions().
-				WithRedisAddress("redis:6379"),
-		),
-	)
-
-	rayCluster, err := test.Client().Ray().RayV1().RayClusters(namespace.Name).Apply(test.Ctx(), rayClusterAC, TestApplyOptions)
-	g.Expect(err).NotTo(HaveOccurred())
-	test.T().Logf("Created RayCluster %s/%s successfully", rayCluster.Namespace, rayCluster.Name)
-
-	// Make sure the RAY_REDIS_ADDRESS env is set on the Head Pod.
-	g.Eventually(func(g Gomega) bool {
-		rayCluster, err := test.Client().Ray().RayV1().RayClusters(namespace.Name).Apply(test.Ctx(), rayClusterAC, TestApplyOptions)
-		g.Expect(err).NotTo(HaveOccurred())
-		if rayCluster.Status.Head.PodName != "" {
-			headPod, err := test.Client().Core().CoreV1().Pods(namespace.Name).Get(test.Ctx(), rayCluster.Status.Head.PodName, metav1.GetOptions{})
-			g.Expect(err).NotTo(HaveOccurred())
-			return utils.EnvVarExists(utils.RAY_REDIS_ADDRESS, headPod.Spec.Containers[utils.RayContainerIndex].Env)
-		}
-		return false
-	}, TestTimeoutMedium).Should(BeTrue())
-
-	test.T().Logf("Waiting for RayCluster %s/%s to become ready", rayCluster.Namespace, rayCluster.Name)
-	g.Eventually(RayCluster(test, namespace.Name, rayCluster.Name), TestTimeoutMedium).
-		Should(WithTransform(StatusCondition(rayv1.RayClusterProvisioned), MatchCondition(metav1.ConditionTrue, rayv1.AllPodRunningAndReadyFirstTime)))
->>>>>>> f32e81e3
 }