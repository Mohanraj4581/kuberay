package e2erayservice

import (
	"strings"
	"testing"

	. "github.com/onsi/gomega"
	corev1 "k8s.io/api/core/v1"
	metav1 "k8s.io/apimachinery/pkg/apis/meta/v1"

	rayv1ac "github.com/ray-project/kuberay/ray-operator/pkg/client/applyconfiguration/ray/v1"
	"github.com/ray-project/kuberay/ray-operator/test/sampleyaml"
	. "github.com/ray-project/kuberay/ray-operator/test/support"
)

func TestRayServiceInPlaceUpdate(t *testing.T) {
	test := With(t)
	g := NewWithT(t)

	// Create a namespace
	namespace := test.NewTestNamespace()
	rayServiceName := "rayservice-sample"

	rayServiceAC := rayv1ac.RayService(rayServiceName, namespace.Name).WithSpec(RayServiceSampleYamlApplyConfiguration())

	rayService, err := test.Client().Ray().RayV1().RayServices(namespace.Name).Apply(test.Ctx(), rayServiceAC, TestApplyOptions)
	g.Expect(err).NotTo(HaveOccurred())
	g.Expect(rayService).NotTo(BeNil())

	LogWithTimestamp(test.T(), "Waiting for RayService %s/%s to running", rayService.Namespace, rayService.Name)
	g.Eventually(RayService(test, rayService.Namespace, rayService.Name), TestTimeoutMedium).
		Should(WithTransform(IsRayServiceReady, BeTrue()))

	// Get the latest RayService
	rayService, err = GetRayService(test, namespace.Name, rayServiceName)
	g.Expect(err).NotTo(HaveOccurred())
	g.Expect(rayService).NotTo(BeNil())

	// Create curl pod
	curlPodName := "curl-pod"
	curlContainerName := "curl-container"

	curlPod, err := CreateCurlPod(test, curlPodName, curlContainerName, namespace.Name)
	g.Expect(err).NotTo(HaveOccurred())
	// Wait until curl pod is created
	g.Eventually(func(g Gomega) *corev1.Pod {
		updatedCurlPod, err := test.Client().Core().CoreV1().Pods(curlPod.Namespace).Get(test.Ctx(), curlPod.Name, metav1.GetOptions{})
		g.Expect(err).NotTo(HaveOccurred())
		return updatedCurlPod
	}, TestTimeoutShort).Should(WithTransform(sampleyaml.IsPodRunningAndReady, BeTrue()))

<<<<<<< HEAD
	test.T().Logf("Sending requests to the RayService to make sure it is ready to serve requests")
	stdout, _ := CurlRayServicePod(test, rayService, curlPod, curlContainerName, "/fruit", `["MANGO", 2]`)
=======
	LogWithTimestamp(test.T(), "Sending requests to the RayService to make sure it is ready to serve requests")
	stdout, _ := curlRayServicePod(test, rayService, curlPod, curlContainerName, "/fruit", `["MANGO", 2]`)
>>>>>>> 349ab013
	g.Expect(stdout.String()).To(Equal("6"))
	stdout, _ = CurlRayServicePod(test, rayService, curlPod, curlContainerName, "/calc", `["MUL", 3]`)
	g.Expect(stdout.String()).To(Equal("15 pizzas please!"))

	// In-place update
	// Parse ServeConfigV2 and replace the string in the simplest way to update it.
	rayService, err = GetRayService(test, namespace.Name, rayService.Name)
	g.Expect(err).NotTo(HaveOccurred())

	serveConfig := rayService.Spec.ServeConfigV2
	serveConfig = strings.Replace(serveConfig, "price: 3", "price: 4", -1)
	serveConfig = strings.Replace(serveConfig, "factor: 5", "factor: 3", -1)

	rayService.Spec.ServeConfigV2 = serveConfig
	rayService, err = test.Client().Ray().RayV1().RayServices(namespace.Name).Update(
		test.Ctx(),
		rayService,
		metav1.UpdateOptions{},
	)
	g.Expect(err).NotTo(HaveOccurred())

	// Test the new price and factor
	g.Eventually(func(g Gomega) {
		// curl /fruit
		stdout, _ := CurlRayServicePod(test, rayService, curlPod, curlContainerName, "/fruit", `["MANGO", 2]`)
		g.Expect(stdout.String()).To(Equal("8"))
		// curl /calc
		stdout, _ = CurlRayServicePod(test, rayService, curlPod, curlContainerName, "/calc", `["MUL", 3]`)
		g.Expect(stdout.String()).To(Equal("9 pizzas please!"))
	}, TestTimeoutShort).Should(Succeed())
}<|MERGE_RESOLUTION|>--- conflicted
+++ resolved
@@ -49,13 +49,8 @@
 		return updatedCurlPod
 	}, TestTimeoutShort).Should(WithTransform(sampleyaml.IsPodRunningAndReady, BeTrue()))
 
-<<<<<<< HEAD
-	test.T().Logf("Sending requests to the RayService to make sure it is ready to serve requests")
+	LogWithTimestamp(test.T(), "Sending requests to the RayService to make sure it is ready to serve requests")
 	stdout, _ := CurlRayServicePod(test, rayService, curlPod, curlContainerName, "/fruit", `["MANGO", 2]`)
-=======
-	LogWithTimestamp(test.T(), "Sending requests to the RayService to make sure it is ready to serve requests")
-	stdout, _ := curlRayServicePod(test, rayService, curlPod, curlContainerName, "/fruit", `["MANGO", 2]`)
->>>>>>> 349ab013
 	g.Expect(stdout.String()).To(Equal("6"))
 	stdout, _ = CurlRayServicePod(test, rayService, curlPod, curlContainerName, "/calc", `["MUL", 3]`)
 	g.Expect(stdout.String()).To(Equal("15 pizzas please!"))
