--- conflicted
+++ resolved
@@ -80,13 +80,8 @@
 	go.opentelemetry.io/otel/trace v1.28.0 // indirect
 	go.uber.org/automaxprocs v1.6.0 // indirect
 	go.uber.org/multierr v1.11.0 // indirect
-<<<<<<< HEAD
-	golang.org/x/mod v0.23.0 // indirect
-	golang.org/x/net v0.38.0 // indirect
-=======
 	golang.org/x/mod v0.24.0 // indirect
-	golang.org/x/net v0.37.0 // indirect
->>>>>>> 0561ba13
+  golang.org/x/net v0.38.0 // indirect
 	golang.org/x/oauth2 v0.26.0 // indirect
 	golang.org/x/sync v0.13.0 // indirect
 	golang.org/x/sys v0.32.0 // indirect
