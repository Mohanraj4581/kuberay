import os

from typing import Dict, Optional, List
import logging

from fastapi import FastAPI
from starlette.requests import Request
from starlette.responses import StreamingResponse, JSONResponse

from ray import serve

from vllm.engine.arg_utils import AsyncEngineArgs
from vllm.engine.async_llm_engine import AsyncLLMEngine
from vllm.entrypoints.openai.cli_args import make_arg_parser
from vllm.entrypoints.openai.protocol import (
    ChatCompletionRequest,
    ChatCompletionResponse,
    ErrorResponse,
)
from vllm.entrypoints.openai.serving_chat import OpenAIServingChat
<<<<<<< HEAD
# from vllm.entrypoints.openai.serving_engine import LoRAModulePath, PromptAdapterPath
=======
from vllm.entrypoints.openai.serving_engine import LoRAModulePath, PromptAdapterPath
>>>>>>> 89e980fc
from vllm.utils import FlexibleArgumentParser
from vllm.entrypoints.logger import RequestLogger

logger = logging.getLogger("ray.serve")

app = FastAPI()


@serve.deployment(name="VLLMDeployment")
@serve.ingress(app)
class VLLMDeployment:
    def __init__(
        self,
        engine_args: AsyncEngineArgs,
        response_role: str,
<<<<<<< HEAD
        # lora_modules: Optional[List[LoRAModulePath]] = None,
        # prompt_adapters: Optional[List[PromptAdapterPath]] = None,
=======
        lora_modules: Optional[List[LoRAModulePath]] = None,
        prompt_adapters: Optional[List[PromptAdapterPath]] = None,
>>>>>>> 89e980fc
        request_logger: Optional[RequestLogger] = None,
        chat_template: Optional[str] = None,
    ):
        logger.info(f"Starting with engine args: {engine_args}")
        self.openai_serving_chat = None
        self.engine_args = engine_args
        self.response_role = response_role
<<<<<<< HEAD
        # self.lora_modules = lora_modules
        # self.prompt_adapters = prompt_adapters
=======
        self.lora_modules = lora_modules
        self.prompt_adapters = prompt_adapters
>>>>>>> 89e980fc
        self.request_logger = request_logger
        self.chat_template = chat_template
        self.engine = AsyncLLMEngine.from_engine_args(engine_args)

    @app.post("/v1/chat/completions")
    async def create_chat_completion(
        self, request: ChatCompletionRequest, raw_request: Request
    ):
        """OpenAI-compatible HTTP endpoint.

        API reference:
            - https://docs.vllm.ai/en/latest/serving/openai_compatible_server.html
        """
        if not self.openai_serving_chat:
            model_config = await self.engine.get_model_config()
            # Determine the name of the served model for the OpenAI client.
            if self.engine_args.served_model_name is not None:
                served_model_names = self.engine_args.served_model_name
            else:
                served_model_names = [self.engine_args.model]
            self.openai_serving_chat = OpenAIServingChat(
                self.engine,
                model_config,
                served_model_names,
                self.response_role,
<<<<<<< HEAD
                # lora_modules=self.lora_modules,
                # prompt_adapters=self.prompt_adapters,
=======
                lora_modules=self.lora_modules,
                prompt_adapters=self.prompt_adapters,
>>>>>>> 89e980fc
                request_logger=self.request_logger,
                chat_template=self.chat_template,
            )
        logger.info(f"Request: {request}")
        generator = await self.openai_serving_chat.create_chat_completion(
            request, raw_request
        )
        if isinstance(generator, ErrorResponse):
            return JSONResponse(
                content=generator.model_dump(), status_code=generator.code
            )
        if request.stream:
            return StreamingResponse(content=generator, media_type="text/event-stream")
        else:
            assert isinstance(generator, ChatCompletionResponse)
            return JSONResponse(content=generator.model_dump())


def parse_vllm_args(cli_args: Dict[str, str]):
    """Parses vLLM args based on CLI inputs.

    Currently uses argparse because vLLM doesn't expose Python models for all of the
    config options we want to support.
    """
    arg_parser = FlexibleArgumentParser(
        description="vLLM OpenAI-Compatible RESTful API server."
    )

    parser = make_arg_parser(arg_parser)
<<<<<<< HEAD
    arg_strings = ["--enable-auto-tool-choice"]
=======
    arg_strings = []
>>>>>>> 89e980fc
    for key, value in cli_args.items():
        arg_strings.extend([f"--{key}", str(value)])
    logger.info(arg_strings)
    parsed_args = parser.parse_args(args=arg_strings)
    return parsed_args


def build_app(cli_args: Dict[str, str]) -> serve.Application:
    """Builds the Serve app based on CLI arguments.

    See https://docs.vllm.ai/en/latest/serving/openai_compatible_server.html#command-line-arguments-for-the-server
    for the complete set of arguments.

    Supported engine arguments: https://docs.vllm.ai/en/latest/models/engine_args.html.
    """  # noqa: E501
    parsed_args = parse_vllm_args(cli_args)
    engine_args = AsyncEngineArgs.from_cli_args(parsed_args)
    engine_args.worker_use_ray = True

    return VLLMDeployment.bind(
        engine_args,
        parsed_args.response_role,
        parsed_args.lora_modules,
        parsed_args.prompt_adapters,
        cli_args.get("request_logger"),
        parsed_args.chat_template,
    )


model = build_app(
    {"model": os.environ['MODEL_ID'], "tensor-parallel-size": os.environ['TENSOR_PARALLELISM']})<|MERGE_RESOLUTION|>--- conflicted
+++ resolved
@@ -18,11 +18,7 @@
     ErrorResponse,
 )
 from vllm.entrypoints.openai.serving_chat import OpenAIServingChat
-<<<<<<< HEAD
-# from vllm.entrypoints.openai.serving_engine import LoRAModulePath, PromptAdapterPath
-=======
 from vllm.entrypoints.openai.serving_engine import LoRAModulePath, PromptAdapterPath
->>>>>>> 89e980fc
 from vllm.utils import FlexibleArgumentParser
 from vllm.entrypoints.logger import RequestLogger
 
@@ -38,13 +34,8 @@
         self,
         engine_args: AsyncEngineArgs,
         response_role: str,
-<<<<<<< HEAD
-        # lora_modules: Optional[List[LoRAModulePath]] = None,
-        # prompt_adapters: Optional[List[PromptAdapterPath]] = None,
-=======
         lora_modules: Optional[List[LoRAModulePath]] = None,
         prompt_adapters: Optional[List[PromptAdapterPath]] = None,
->>>>>>> 89e980fc
         request_logger: Optional[RequestLogger] = None,
         chat_template: Optional[str] = None,
     ):
@@ -52,13 +43,8 @@
         self.openai_serving_chat = None
         self.engine_args = engine_args
         self.response_role = response_role
-<<<<<<< HEAD
-        # self.lora_modules = lora_modules
-        # self.prompt_adapters = prompt_adapters
-=======
         self.lora_modules = lora_modules
         self.prompt_adapters = prompt_adapters
->>>>>>> 89e980fc
         self.request_logger = request_logger
         self.chat_template = chat_template
         self.engine = AsyncLLMEngine.from_engine_args(engine_args)
@@ -84,13 +70,8 @@
                 model_config,
                 served_model_names,
                 self.response_role,
-<<<<<<< HEAD
-                # lora_modules=self.lora_modules,
-                # prompt_adapters=self.prompt_adapters,
-=======
                 lora_modules=self.lora_modules,
                 prompt_adapters=self.prompt_adapters,
->>>>>>> 89e980fc
                 request_logger=self.request_logger,
                 chat_template=self.chat_template,
             )
@@ -120,11 +101,7 @@
     )
 
     parser = make_arg_parser(arg_parser)
-<<<<<<< HEAD
-    arg_strings = ["--enable-auto-tool-choice"]
-=======
     arg_strings = []
->>>>>>> 89e980fc
     for key, value in cli_args.items():
         arg_strings.extend([f"--{key}", str(value)])
     logger.info(arg_strings)
