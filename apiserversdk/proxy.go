--- conflicted
+++ resolved
@@ -35,10 +35,8 @@
 
 	mux := http.NewServeMux()
 	// TODO: add template features to specify routes.
-<<<<<<< HEAD
-	mux.Handle("/apis/ray.io/v1/", handler) // forward KubeRay CR requests.
-	// TODO: add query filters to make sure only KubeRay events are queried.
-	mux.Handle("/api/v1/namespaces/{namespace}/events", handler) // allow querying KubeRay CR events.
+	mux.Handle("/apis/ray.io/v1/", handler)                                                                                    // forward KubeRay CR requests.
+	mux.Handle("GET /api/v1/namespaces/{namespace}/events", WithFieldSelector(handler, "involvedObject.apiVersion=ray.io/v1")) // allow querying KubeRay CR events.
 
 	kuberayServiceFilterHandler, err := requireKuberayService(handler, config.KubernetesConfig)
 	if err != nil {
@@ -79,12 +77,6 @@
 
 		baseHandler.ServeHTTP(w, r)
 	}), nil
-=======
-	mux.Handle("/apis/ray.io/v1/", handler)                                                                                    // forward KubeRay CR requests.
-	mux.Handle("GET /api/v1/namespaces/{namespace}/events", WithFieldSelector(handler, "involvedObject.apiVersion=ray.io/v1")) // allow querying KubeRay CR events.
-	// TODO: check whether the service belongs to KubeRay first.
-	mux.Handle("/api/v1/namespaces/{namespace}/services/{service}/proxy", handler) // allow accessing KubeRay dashboards and job submissions.
-	return mux, nil
 }
 
 func WithFieldSelector(handler http.Handler, selectors ...string) http.Handler {
@@ -95,5 +87,4 @@
 		r.URL.RawQuery = q.Encode()
 		handler.ServeHTTP(w, r)
 	})
->>>>>>> 6cbb8e70
 }