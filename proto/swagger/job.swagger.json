{
  "swagger": "2.0",
  "info": {
    "title": "job.proto",
    "version": "version not set"
  },
  "tags": [
    {
      "name": "RayJobService"
    }
  ],
  "schemes": [
    "http"
  ],
  "consumes": [
    "application/json"
  ],
  "produces": [
    "application/json"
  ],
  "paths": {
    "/apis/v1alpha2/jobs": {
      "get": {
        "summary": "Finds all job in all namespaces. Supports pagination, and sorting on certain fields.",
        "operationId": "RayJobService_ListAllRayJobs",
        "responses": {
          "200": {
            "description": "A successful response.",
            "schema": {
              "$ref": "#/definitions/protoListAllRayJobsResponse"
            }
          },
          "default": {
            "description": "An unexpected error response.",
            "schema": {
              "$ref": "#/definitions/googlerpcStatus"
            }
          }
        },
        "tags": [
          "RayJobService"
        ]
      }
    },
    "/apis/v1alpha2/namespaces/{namespace}/jobs": {
      "get": {
        "summary": "Finds all job in a given namespace. Supports pagination, and sorting on certain fields.",
        "operationId": "RayJobService_ListRayJobs",
        "responses": {
          "200": {
            "description": "A successful response.",
            "schema": {
              "$ref": "#/definitions/protoListRayJobsResponse"
            }
          },
          "default": {
            "description": "An unexpected error response.",
            "schema": {
              "$ref": "#/definitions/googlerpcStatus"
            }
          }
        },
        "parameters": [
          {
            "name": "namespace",
            "description": "Required. The namespace of the job to be retrieved.",
            "in": "path",
            "required": true,
            "type": "string"
          }
        ],
        "tags": [
          "RayJobService"
        ]
      },
      "post": {
        "summary": "Creates a new job.",
        "operationId": "RayJobService_CreateRayJob",
        "responses": {
          "200": {
            "description": "A successful response.",
            "schema": {
              "$ref": "#/definitions/protoRayJob"
            }
          },
          "default": {
            "description": "An unexpected error response.",
            "schema": {
              "$ref": "#/definitions/googlerpcStatus"
            }
          }
        },
        "parameters": [
          {
            "name": "namespace",
            "description": "Required. The namespace of the job to be created",
            "in": "path",
            "required": true,
            "type": "string"
          },
          {
            "name": "body",
            "description": "Required. The job to be created.",
            "in": "body",
            "required": true,
            "schema": {
              "$ref": "#/definitions/protoRayJob"
            }
          }
        ],
        "tags": [
          "RayJobService"
        ]
      }
    },
    "/apis/v1alpha2/namespaces/{namespace}/jobs/{name}": {
      "get": {
        "summary": "Finds a specific job by its name and namespace.",
        "operationId": "RayJobService_GetRayJob",
        "responses": {
          "200": {
            "description": "A successful response.",
            "schema": {
              "$ref": "#/definitions/protoRayJob"
            }
          },
          "default": {
            "description": "An unexpected error response.",
            "schema": {
              "$ref": "#/definitions/googlerpcStatus"
            }
          }
        },
        "parameters": [
          {
            "name": "namespace",
            "description": "Required. The namespace of the job to be retrieved.",
            "in": "path",
            "required": true,
            "type": "string"
          },
          {
            "name": "name",
            "description": "Required. The name of the job to be retrieved.",
            "in": "path",
            "required": true,
            "type": "string"
          }
        ],
        "tags": [
          "RayJobService"
        ]
      },
      "delete": {
        "summary": "Deletes a job by its name and namespace.",
        "operationId": "RayJobService_DeleteRayJob",
        "responses": {
          "200": {
            "description": "A successful response.",
            "schema": {
              "properties": {}
            }
          },
          "default": {
            "description": "An unexpected error response.",
            "schema": {
              "$ref": "#/definitions/googlerpcStatus"
            }
          }
        },
        "parameters": [
          {
            "name": "namespace",
            "description": "Required. The namespace of the job to be deleted.",
            "in": "path",
            "required": true,
            "type": "string"
          },
          {
            "name": "name",
            "description": "Required. The name of the job to be deleted.",
            "in": "path",
            "required": true,
            "type": "string"
          }
        ],
        "tags": [
          "RayJobService"
        ]
      }
    }
  },
  "definitions": {
    "EnvValueFromSource": {
      "type": "string",
      "enum": [
        "CONFIGMAP",
        "SECRET",
        "RESOURCEFIELD",
        "FIELD"
      ],
      "default": "CONFIGMAP",
      "title": "Source of environment variable"
    },
    "VolumeAccessMode": {
      "type": "string",
      "enum": [
        "RWO",
        "ROX",
        "RWX"
      ],
      "default": "RWO"
    },
    "VolumeHostPathType": {
      "type": "string",
      "enum": [
        "DIRECTORY",
        "FILE"
      ],
      "default": "DIRECTORY",
      "description": "If indicate hostpath, we need to let user indicate which type \nthey would like to use."
    },
    "VolumeMountPropagationMode": {
      "type": "string",
      "enum": [
        "NONE",
        "HOSTTOCONTAINER",
        "BIDIRECTIONAL"
      ],
      "default": "NONE"
    },
    "VolumeVolumeType": {
      "type": "string",
      "enum": [
        "PERSISTENT_VOLUME_CLAIM",
        "HOST_PATH",
        "EPHEMERAL",
        "CONFIGMAP",
        "SECRET",
        "EMPTY_DIR"
      ],
      "default": "PERSISTENT_VOLUME_CLAIM"
    },
    "googlerpcStatus": {
      "type": "object",
      "properties": {
        "code": {
          "type": "integer",
          "format": "int32"
        },
        "message": {
          "type": "string"
        },
        "details": {
          "type": "array",
          "items": {
            "$ref": "#/definitions/protobufAny"
          }
        }
      }
    },
    "protoClusterSpec": {
      "type": "object",
      "properties": {
        "headGroupSpec": {
          "$ref": "#/definitions/protoHeadGroupSpec",
          "title": "Required. The head group configuration"
        },
        "workerGroupSpec": {
          "type": "array",
          "items": {
            "$ref": "#/definitions/protoWorkerGroupSpec"
          },
          "title": "Optional. The worker group configurations"
        }
      },
      "description": "Cluster specification."
    },
    "protoEnvValueFrom": {
      "type": "object",
      "properties": {
        "source": {
          "$ref": "#/definitions/EnvValueFromSource"
        },
        "name": {
          "type": "string",
          "title": "Name for config map or secret, container name for resource, path for field"
        },
        "key": {
          "type": "string",
          "title": "Key for config map or secret, resource name for resource"
        }
      }
    },
    "protoEnvironmentVariables": {
      "type": "object",
      "properties": {
        "values": {
          "type": "object",
          "additionalProperties": {
            "type": "string"
          }
        },
        "valuesFrom": {
          "type": "object",
          "additionalProperties": {
            "$ref": "#/definitions/protoEnvValueFrom"
          }
        }
      },
      "title": "This allows to specify both - environment variables containing values and environment values containing valueFrom"
    },
    "protoHeadGroupSpec": {
      "type": "object",
      "properties": {
        "computeTemplate": {
          "type": "string",
          "title": "Required. The computeTemplate of head node group",
          "required": [
            "compute_template"
          ]
        },
        "image": {
          "type": "string",
          "title": "Optional field. This field will be used to retrieve right ray container"
        },
        "serviceType": {
          "type": "string",
          "title": "Optional. The service type (ClusterIP, NodePort, Load balancer) of the head node"
        },
        "enableIngress": {
          "type": "boolean",
          "title": "Optional. Enable Ingress\nif Ingress is enabled, we might have to specify annotation IngressClassAnnotationKey, for the cluster itself, defining Ingress class"
        },
        "rayStartParams": {
          "type": "object",
          "additionalProperties": {
            "type": "string"
          },
          "description": "Required. The ray start params of head node group.",
          "required": [
            "ray_start_params"
          ]
        },
        "volumes": {
          "type": "array",
          "items": {
            "$ref": "#/definitions/protoVolume"
          },
          "title": "Optional. The volumes mount to head pod"
        },
        "serviceAccount": {
          "type": "string",
          "title": "Optional. ServiceAccount used by head pod\nNote that the service account has to be created prior to usage here"
        },
        "imagePullSecret": {
          "type": "string",
          "title": "Optional. image pull secret used by head pod"
        },
        "environment": {
          "$ref": "#/definitions/protoEnvironmentVariables",
          "title": "Optional. Environment variables for head pod"
        },
        "annotations": {
          "type": "object",
          "additionalProperties": {
            "type": "string"
          },
          "title": "Optional. Annotations for the head pod"
        },
        "labels": {
          "type": "object",
          "additionalProperties": {
            "type": "string"
          },
          "title": "Optional. Labels for the head pod"
        }
      },
      "title": "Cluster HeadGroup specification",
      "required": [
        "computeTemplate",
        "rayStartParams"
      ]
    },
    "protoListAllRayJobsResponse": {
      "type": "object",
      "properties": {
        "jobs": {
          "type": "array",
          "items": {
            "$ref": "#/definitions/protoRayJob"
          },
          "readOnly": true
        }
      }
    },
    "protoListRayJobsResponse": {
      "type": "object",
      "properties": {
        "jobs": {
          "type": "array",
          "items": {
            "$ref": "#/definitions/protoRayJob"
          },
          "readOnly": true
        }
      }
    },
    "protoRayJob": {
      "type": "object",
      "properties": {
        "name": {
          "type": "string",
          "description": "Required input field. Unique job name provided by user.",
          "required": [
            "name"
          ]
        },
        "namespace": {
          "type": "string",
          "title": "Required input field. job namespace provided by user",
          "required": [
            "namespace"
          ]
        },
        "user": {
          "type": "string",
          "description": "Required field. This field indicates the user who owns the job.",
          "required": [
            "user"
          ]
        },
        "entrypoint": {
          "type": "string",
          "title": "The entrypoint of the RayJob"
        },
        "metadata": {
          "type": "object",
          "additionalProperties": {
            "type": "string"
          },
          "description": "Optional. Metadata is data to store along with this job."
        },
        "runtimeEnv": {
          "type": "string",
          "title": "Optional. RuntimeEnv is a Yaml string which maps to the RuntimeEnvYAML field of the RayJobSpec"
        },
        "jobId": {
          "type": "string",
          "description": "Optional. If jobId is not set, a new jobId will be auto-generated."
        },
        "shutdownAfterJobFinishes": {
          "type": "boolean",
          "description": "Optional. If set to true, the rayCluster will be deleted after the rayJob finishes. Defaults to false."
        },
        "clusterSelector": {
          "type": "object",
          "additionalProperties": {
            "type": "string"
          },
          "description": "Optional. The label selectors to choose exiting clusters. If not specified, cluster_spec must be set."
        },
        "clusterSpec": {
          "$ref": "#/definitions/protoClusterSpec",
          "description": "Optional. The cluster template, required if the cluster_selector is not specified."
        },
        "ttlSecondsAfterFinished": {
          "type": "integer",
          "format": "int32",
          "description": "Optional. TTLSecondsAfterFinished is the TTL to clean up RayCluster."
        },
        "jobSubmitter": {
          "$ref": "#/definitions/protoRayJobSubmitter",
          "title": "Optional Ray Job submitter"
        },
        "entrypointNumCpus": {
          "type": "number",
          "format": "float",
          "description": "Optional entrypointNumCpus specifies the number of cpus to reserve for the entrypoint command."
        },
        "entrypointNumGpus": {
          "type": "number",
          "format": "float",
          "description": "Optional entrypointNumGpus specifies the number of gpus to reserve for the entrypoint command."
        },
        "entrypointResources": {
          "type": "string",
          "description": "Optional entrypointResources specifies the custom resources and quantities to reserve for the\nentrypoint command."
        },
        "createdAt": {
          "type": "string",
          "format": "date-time",
          "description": "Output. The time that the job created.",
          "readOnly": true
        },
        "deleteAt": {
          "type": "string",
          "format": "date-time",
          "description": "Output. The time that the job deleted.",
          "readOnly": true
        },
        "jobStatus": {
          "type": "string",
          "title": "Output. The current job status",
          "readOnly": true
        },
        "jobDeploymentStatus": {
          "type": "string",
          "title": "Output. The current job deployment status",
          "readOnly": true
        },
        "message": {
          "type": "string",
          "description": "Output. A human-readable description of the status of this operation.",
          "readOnly": true
        }
      },
<<<<<<< HEAD
      "title": "RayJob definition"
    },
    "protoRayJobSubmitter": {
      "type": "object",
      "properties": {
        "image": {
          "type": "string",
          "title": "Required base image for job submitter. Make sure that Python/Ray version\nof the image corresponds to the one used in the cluster"
        },
        "cpu": {
          "type": "string",
          "title": "Optional number of CPUs for submitter - default \"1\""
        },
        "memory": {
          "type": "string",
          "title": "Optional memory for the submitter - default \"1Gi\""
        }
      },
      "title": "Ray Job Submitter definition"
=======
      "title": "RayJob definition",
      "required": [
        "name",
        "namespace",
        "user"
      ]
>>>>>>> 09782893
    },
    "protoVolume": {
      "type": "object",
      "properties": {
        "mountPath": {
          "type": "string"
        },
        "volumeType": {
          "$ref": "#/definitions/VolumeVolumeType"
        },
        "name": {
          "type": "string"
        },
        "source": {
          "type": "string"
        },
        "readOnly": {
          "type": "boolean"
        },
        "hostPathType": {
          "$ref": "#/definitions/VolumeHostPathType"
        },
        "mountPropagationMode": {
          "$ref": "#/definitions/VolumeMountPropagationMode"
        },
        "storageClassName": {
          "type": "string",
          "title": "If indicate ephemeral, we need to let user specify volumeClaimTemplate"
        },
        "accessMode": {
          "$ref": "#/definitions/VolumeAccessMode"
        },
        "storage": {
          "type": "string"
        },
        "items": {
          "type": "object",
          "additionalProperties": {
            "type": "string"
          }
        }
      }
    },
    "protoWorkerGroupSpec": {
      "type": "object",
      "properties": {
        "groupName": {
          "type": "string",
          "title": "Required. Group name of the current worker group",
          "required": [
            "group_name"
          ]
        },
        "computeTemplate": {
          "type": "string",
          "title": "Required. The computeTemplate of head node group",
          "required": [
            "compute_template"
          ]
        },
        "image": {
          "type": "string",
          "title": "Optional field. This field will be used to retrieve right ray container"
        },
        "replicas": {
          "type": "integer",
          "format": "int32",
          "title": "Required. Desired replicas of the worker group",
          "required": [
            "replicas"
          ]
        },
        "minReplicas": {
          "type": "integer",
          "format": "int32",
          "description": "Optional. Min replicas of the worker group, can't be greater than max_replicas."
        },
        "maxReplicas": {
          "type": "integer",
          "format": "int32",
          "title": "Required. Max replicas of the worker group (\u003e0)",
          "required": [
            "max_replicas"
          ]
        },
        "rayStartParams": {
          "type": "object",
          "additionalProperties": {
            "type": "string"
          },
          "title": "Required. The ray start parameters of worker node group",
          "required": [
            "ray_start_params"
          ]
        },
        "volumes": {
          "type": "array",
          "items": {
            "$ref": "#/definitions/protoVolume"
          },
          "title": "Optional. The volumes mount to worker pods"
        },
        "serviceAccount": {
          "type": "string",
          "title": "Optional. ServiceAccount used by worker pod\nNote that the service account has to be created prior to usage here"
        },
        "imagePullSecret": {
          "type": "string",
          "title": "Optional. image pull secret used by worker pod"
        },
        "environment": {
          "$ref": "#/definitions/protoEnvironmentVariables",
          "title": "Optional. Environment variables for worker pod"
        },
        "annotations": {
          "type": "object",
          "additionalProperties": {
            "type": "string"
          },
          "title": "Optional. Annotations for the worker pod"
        },
        "labels": {
          "type": "object",
          "additionalProperties": {
            "type": "string"
          },
          "title": "Optional. Labels for the worker pod"
        }
      },
      "required": [
        "groupName",
        "computeTemplate",
        "replicas",
        "maxReplicas",
        "rayStartParams"
      ]
    },
    "protobufAny": {
      "type": "object",
      "properties": {
        "typeUrl": {
          "type": "string",
          "description": "A URL/resource name that uniquely identifies the type of the serialized\nprotocol buffer message. This string must contain at least\none \"/\" character. The last segment of the URL's path must represent\nthe fully qualified name of the type (as in\n`path/google.protobuf.Duration`). The name should be in a canonical form\n(e.g., leading \".\" is not accepted).\n\nIn practice, teams usually precompile into the binary all types that they\nexpect it to use in the context of Any. However, for URLs which use the\nscheme `http`, `https`, or no scheme, one can optionally set up a type\nserver that maps type URLs to message definitions as follows:\n\n* If no scheme is provided, `https` is assumed.\n* An HTTP GET on the URL must yield a [google.protobuf.Type][]\n  value in binary format, or produce an error.\n* Applications are allowed to cache lookup results based on the\n  URL, or have them precompiled into a binary to avoid any\n  lookup. Therefore, binary compatibility needs to be preserved\n  on changes to types. (Use versioned type names to manage\n  breaking changes.)\n\nNote: this functionality is not currently available in the official\nprotobuf release, and it is not used for type URLs beginning with\ntype.googleapis.com.\n\nSchemes other than `http`, `https` (or the empty scheme) might be\nused with implementation specific semantics."
        },
        "value": {
          "type": "string",
          "format": "byte",
          "description": "Must be a valid serialized protocol buffer of the above specified type."
        }
      },
      "description": "`Any` contains an arbitrary serialized protocol buffer message along with a\nURL that describes the type of the serialized message.\n\nProtobuf library provides support to pack/unpack Any values in the form\nof utility functions or additional generated methods of the Any type.\n\nExample 1: Pack and unpack a message in C++.\n\n    Foo foo = ...;\n    Any any;\n    any.PackFrom(foo);\n    ...\n    if (any.UnpackTo(\u0026foo)) {\n      ...\n    }\n\nExample 2: Pack and unpack a message in Java.\n\n    Foo foo = ...;\n    Any any = Any.pack(foo);\n    ...\n    if (any.is(Foo.class)) {\n      foo = any.unpack(Foo.class);\n    }\n\n Example 3: Pack and unpack a message in Python.\n\n    foo = Foo(...)\n    any = Any()\n    any.Pack(foo)\n    ...\n    if any.Is(Foo.DESCRIPTOR):\n      any.Unpack(foo)\n      ...\n\n Example 4: Pack and unpack a message in Go\n\n     foo := \u0026pb.Foo{...}\n     any, err := anypb.New(foo)\n     if err != nil {\n       ...\n     }\n     ...\n     foo := \u0026pb.Foo{}\n     if err := any.UnmarshalTo(foo); err != nil {\n       ...\n     }\n\nThe pack methods provided by protobuf library will by default use\n'type.googleapis.com/full.type.name' as the type URL and the unpack\nmethods only use the fully qualified type name after the last '/'\nin the type URL, for example \"foo.bar.com/x/y.z\" will yield type\nname \"y.z\".\n\n\nJSON\n====\nThe JSON representation of an `Any` value uses the regular\nrepresentation of the deserialized, embedded message, with an\nadditional field `@type` which contains the type URL. Example:\n\n    package google.profile;\n    message Person {\n      string first_name = 1;\n      string last_name = 2;\n    }\n\n    {\n      \"@type\": \"type.googleapis.com/google.profile.Person\",\n      \"firstName\": \u003cstring\u003e,\n      \"lastName\": \u003cstring\u003e\n    }\n\nIf the embedded message type is well-known and has a custom JSON\nrepresentation, that representation will be embedded adding a field\n`value` which holds the custom JSON in addition to the `@type`\nfield. Example (for message [google.protobuf.Duration][]):\n\n    {\n      \"@type\": \"type.googleapis.com/google.protobuf.Duration\",\n      \"value\": \"1.212s\"\n    }"
    }
  }
}<|MERGE_RESOLUTION|>--- conflicted
+++ resolved
@@ -515,7 +515,7 @@
           "readOnly": true
         }
       },
-<<<<<<< HEAD
+
       "title": "RayJob definition"
     },
     "protoRayJobSubmitter": {
@@ -535,14 +535,14 @@
         }
       },
       "title": "Ray Job Submitter definition"
-=======
+
       "title": "RayJob definition",
       "required": [
         "name",
         "namespace",
         "user"
       ]
->>>>>>> 09782893
+
     },
     "protoVolume": {
       "type": "object",
