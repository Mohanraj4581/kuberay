--- conflicted
+++ resolved
@@ -34,11 +34,9 @@
 	// The component name for apiserver
 	ComponentName = "kuberay-apiserver"
 
-<<<<<<< HEAD
 	// The curl container name for apiserver
 	CurlContainerName = "apiserver-curl"
-=======
+
 	// Timeout for apiserver gRPC server
 	GRPCServerDefaultTimeout = 60 * time.Second
->>>>>>> f45155b9
 )