name: release-kubectl-plugin
on:
  pull_request:
  workflow_dispatch:
    inputs:
      tag:
        description: 'Desired release version tag (e.g. v1.1.0-rc.1).'
        required: true
jobs:
  release-kubectl-plugin:
    runs-on: ubuntu-latest
    steps:
      - name: Checkout
        uses: actions/checkout@v4
        with:
          ref: ${{ github.event.inputs.tag }}
<<<<<<< HEAD
          fetch-depth: 0
      - name: Show tag
        run: git show-ref --head --dereference | grep "$(git rev-parse HEAD)"
=======
          fetch-tags: 'true'
      - name: Show tag
        run: git show HEAD
>>>>>>> 96961684
#      - name: Setup Go
#        uses: actions/setup-go@v5
#        with:
#          go-version: '1.22'
#      - name: GoReleaser
#        uses: goreleaser/goreleaser-action@v6
#        with:
#          distribution: 'goreleaser'
#          version: latest
#          args: release --clean
#          workdir: 'kubectl-plugin'
#        env:
#          GITHUB_TOKEN: ${{ secrets.GITHUB_TOKEN }}
#      - name: Update new version in krew-index
#        uses: rajatjindal/krew-release-bot@v0.0.46<|MERGE_RESOLUTION|>--- conflicted
+++ resolved
@@ -14,15 +14,9 @@
         uses: actions/checkout@v4
         with:
           ref: ${{ github.event.inputs.tag }}
-<<<<<<< HEAD
           fetch-depth: 0
       - name: Show tag
         run: git show-ref --head --dereference | grep "$(git rev-parse HEAD)"
-=======
-          fetch-tags: 'true'
-      - name: Show tag
-        run: git show HEAD
->>>>>>> 96961684
 #      - name: Setup Go
 #        uses: actions/setup-go@v5
 #        with:
