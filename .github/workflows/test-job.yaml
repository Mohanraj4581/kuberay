name: Go-build-and-test

on:
  push:
    branches:
    - master
  pull_request:
    branches: [ master ]

jobs:
  lint:
    name: Lint
    runs-on: ubuntu-latest
    steps:
    - name: Set up Go 1.19.x
      uses: actions/setup-go@v2
      with:
        # Use the same go version with build job
        go-version: '1.19'

    - name: Check out code into the Go module directory
      uses: actions/checkout@v2
      with:
        # When checking out the repository that
        # triggered a workflow, this defaults to the reference or SHA for that event.
        # Default value should work for both pull_request and merge(push) event.
        ref: ${{github.event.pull_request.head.sha}}

    - name: Install goimports and gofumpt
      run: |
        go install golang.org/x/tools/cmd/goimports@latest
        go install mvdan.cc/gofumpt@v0.3.1

    - name: Run gofmt
      uses: Jerome1337/gofmt-action@v1.0.4
      with:
        gofmt-path: 'apiserver cli ray-operator'
        gofmt-flags: '-l -d -s'

    - name: Run linter against ray operator
      uses: golangci/golangci-lint-action@v2
      with:
          # Optional: version of golangci-lint to use in form of v1.2 or v1.2.3 or `latest` to use the latest version
          version: v1.50.1

          # Optional: working directory, useful for monorepos
          working-directory: ./ray-operator

          # Optional: golangci-lint command line arguments.
          # args: --issues-exit-code=0
          args: --timeout=3m

          # Optional: show only new issues if it's a pull request. The default value is `false`.
          # only-new-issues: true

          # Optional: if set to true then the action will use pre-installed Go.
          skip-go-installation: true

          # Optional: if set to true then the action don't cache or restore ~/go/pkg.
          skip-pkg-cache: true

          # Optional: if set to true then the action don't cache or restore ~/.cache/go-build.
          # skip-build-cache: true

    - name: Run linter against apiserver
      uses: golangci/golangci-lint-action@v2
      with:
        version: v1.50.1
        working-directory: ./apiserver
        args: --timeout=3m
        skip-go-installation: true
        skip-pkg-cache: true

    - name: Run linter against cli
      uses: golangci/golangci-lint-action@v2
      with:
        version: v1.50.1
        working-directory: ./cli
        args: --timeout=3m
        skip-go-installation: true
        skip-pkg-cache: true

    - name: Run goimports
      run: test -z "$(set -o pipefail && $(go env GOPATH)/bin/goimports -l apiserver/ cli/ $(find ./ray-operator -name "*.go" | grep -v zz_generated.deepcopy.go) | tee goimports.out)" || { cat goimports.out && exit 1; }

    - name: Open this to see how to fix goimports if it fails
      run: |
        echo "Run command 'goimports -w apiserver/ cli/ $(find ./ray-operator -name "*.go" | grep -v zz_generated.deepcopy.go)' to correct your code format."
        echo "Proposed format changes:"
        $(go env GOPATH)/bin/goimports -d apiserver/ cli/ $(find ./ray-operator -name "*.go" | grep -v zz_generated.deepcopy.go)
      if: failure()

    - name: Run gofumpt
      run: test -z "$(set -o pipefail && $(go env GOPATH)/bin/gofumpt -l apiserver/ ray-operator/ cli/ | tee gofumpt.out)" || { cat gofumpt.out && exit 1; }

    - name: Open this to see how to fix gofumpt if it fails
      run: |
        echo "Run command 'gofumpt -w apiserver/ ray-operator/ cli/' to correct your code format."
        echo "Proposed format changes:"
        $(go env GOPATH)/bin/gofumpt -d apiserver/ ray-operator/ cli/
      if: failure()

  build_apiserver:
    env:
      working-directory: ./apiserver
      cli-working-directory: ./cli
    name: Build Apiserver, CLI Binaries and Docker Images
    runs-on: ubuntu-latest
    steps:
      - name: Set up Go 1.19.x
        uses: actions/setup-go@v2
        with:
          go-version: '1.19'

      - name: Check out code into the Go module directory
        uses: actions/checkout@v2
        with:
          # When checking out the repository that
          # triggered a workflow, this defaults to the reference or SHA for that event.
          # Default value should work for both pull_request and merge(push) event.
          ref: ${{github.event.pull_request.head.sha}}

      - name: list directories
        working-directory: ${{env.working-directory}}
        run: |
          pwd
          ls -R

      - name: install kubebuilder
        run: |
          wget https://github.com/kubernetes-sigs/kubebuilder/releases/download/v3.0.0/kubebuilder_$(go env GOOS)_$(go env GOARCH)
          sudo mv kubebuilder_$(go env GOOS)_$(go env GOARCH) /usr/local/bin/kubebuilder

      - name: Get revision SHA
        id: vars
        run: echo "::set-output name=sha_short::$(git rev-parse --short HEAD)"

      - name: Get dependencies
        run: go mod download
        working-directory: ${{env.working-directory}}

      - name: Build
        run: go build ./...
        working-directory: ${{env.working-directory}}

      - name: Test
        run: go test ./...
        working-directory: ${{env.working-directory}}

      - name: Set up Docker
        uses: docker-practice/actions-setup-docker@master

      - name: Build Docker Image - Apiserver
        run: |
          docker build -t kuberay/apiserver:${{ steps.vars.outputs.sha_short }} -f apiserver/Dockerfile .
          docker save -o /tmp/apiserver.tar kuberay/apiserver:${{ steps.vars.outputs.sha_short }}

      - name: Upload Artifact Apiserver
        uses: actions/upload-artifact@v2
        with:
          name: apiserver_img
          path: /tmp/apiserver.tar

      - name: Log in to Docker Hub
        uses: docker/login-action@v2
        with:
          username: ${{ secrets.DOCKER_USERNAME }}
          password: ${{ secrets.DOCKER_PASSWORD }}
        if: contains(fromJson('["refs/heads/master"]'), github.ref)

      - name: Push Apiserver to DockerHub
        run: |
          docker push kuberay/apiserver:${{ steps.vars.outputs.sha_short }};
          docker image tag kuberay/apiserver:${{ steps.vars.outputs.sha_short }} kuberay/apiserver:nightly;
          docker push kuberay/apiserver:nightly
        if: contains(fromJson('["refs/heads/master"]'), github.ref)

      - name: Log in to Quay.io
        uses: docker/login-action@v2
        with:
          registry: quay.io
          username: ${{ secrets.QUAY_USERNAME }}
          password: ${{ secrets.QUAY_ROBOT_TOKEN }}
        if: contains(fromJson('["refs/heads/master"]'), github.ref)

      - name: Push Apiserver to Quay.io
        run: |
          docker image tag kuberay/apiserver:${{ steps.vars.outputs.sha_short }} quay.io/kuberay/apiserver:${{ steps.vars.outputs.sha_short }};
          docker push quay.io/kuberay/apiserver:${{ steps.vars.outputs.sha_short }};
          docker image tag kuberay/apiserver:${{ steps.vars.outputs.sha_short }} quay.io/kuberay/apiserver:nightly;
          docker push quay.io/kuberay/apiserver:nightly
        if: contains(fromJson('["refs/heads/master"]'), github.ref)

      - name: Build CLI
        run: go build -o kuberay -a main.go
        working-directory: ${{env.cli-working-directory}}

  build_operator:
    env:
      working-directory: ./ray-operator
    name: Build Operator Binaries and Docker Images
    runs-on: ubuntu-latest
    steps:

    - name: Set up Go 1.19.x
      uses: actions/setup-go@v2
      with:
        go-version: '1.19'

    - name: Check out code into the Go module directory
      uses: actions/checkout@v2
      with:
        # When checking out the repository that
        # triggered a workflow, this defaults to the reference or SHA for that event.
        # Default value should work for both pull_request and merge(push) event.
        ref: ${{github.event.pull_request.head.sha}}

    - name: list directories
      working-directory: ${{env.working-directory}}
      run: |
        pwd
        ls -R

    - name: install kubebuilder
      run: |
        wget https://github.com/kubernetes-sigs/kubebuilder/releases/download/v3.0.0/kubebuilder_$(go env GOOS)_$(go env GOARCH)
        sudo mv kubebuilder_$(go env GOOS)_$(go env GOARCH) /usr/local/bin/kubebuilder

    - name: Get revision SHA
      id: vars
      run: echo "::set-output name=sha_short::$(git rev-parse --short HEAD)"

    - name: Get dependencies
      run: go mod download
      working-directory: ${{env.working-directory}}

    - name: Build
      run: make build
      working-directory: ${{env.working-directory}}

    - name: Test
      run: make test
      working-directory: ${{env.working-directory}}

    - name: Set up Docker
      uses: docker-practice/actions-setup-docker@master

    - name: Build Docker Image - Operator
      run: |
        IMG=kuberay/operator:${{ steps.vars.outputs.sha_short }} make docker-image
        docker save -o /tmp/operator.tar kuberay/operator:${{ steps.vars.outputs.sha_short }}
      working-directory: ${{env.working-directory}}

    - name: Upload Artifact Operator
      uses: actions/upload-artifact@v2
      with:
        name: operator_img
        path: /tmp/operator.tar

    - name: Log in to Docker Hub
      uses: docker/login-action@v2
      with:
        username: ${{ secrets.DOCKER_USERNAME }}
        password: ${{ secrets.DOCKER_PASSWORD }}
      if: contains(fromJson('["refs/heads/master"]'), github.ref)

    - name: Push Operator to DockerHub
      run: |
        docker push kuberay/operator:${{ steps.vars.outputs.sha_short }};
        docker image tag kuberay/operator:${{ steps.vars.outputs.sha_short }} kuberay/operator:nightly;
        docker push kuberay/operator:nightly
      if: contains(fromJson('["refs/heads/master"]'), github.ref)

    - name: Log in to Quay.io
      uses: docker/login-action@v2
      with:
        registry: quay.io
        username: ${{ secrets.QUAY_USERNAME }}
        password: ${{ secrets.QUAY_ROBOT_TOKEN }}
      if: contains(fromJson('["refs/heads/master"]'), github.ref)

    - name: Push Operator to Quay.io
      run: |
        docker image tag kuberay/operator:${{ steps.vars.outputs.sha_short }} quay.io/kuberay/operator:${{ steps.vars.outputs.sha_short }};
        docker push quay.io/kuberay/operator:${{ steps.vars.outputs.sha_short }};
        docker image tag kuberay/operator:${{ steps.vars.outputs.sha_short }} quay.io/kuberay/operator:nightly;
        docker push quay.io/kuberay/operator:nightly
      if: contains(fromJson('["refs/heads/master"]'), github.ref)

  test-compatibility-1_13_0:
    needs:
      - build_operator
      - build_apiserver
      - lint
    runs-on: ubuntu-latest
    name: Compatibility Test - 1.13.0
    steps:
      - name: Check out code into the Go module directory
        uses: actions/checkout@v2
        with:
          # When checking out the repository that
          # triggered a workflow, this defaults to the reference or SHA for that event.
          # Default value should work for both pull_request and merge(push) event.
          ref: ${{github.event.pull_request.head.sha}}

      - uses: ./.github/workflows/actions/compatibility
        with:
          ray_version: 1.13.0

  test-compatibility-2_4_0:
    needs:
      - build_operator
      - build_apiserver
      - lint
    runs-on: ubuntu-latest
    name: Compatibility Test - 2.4.0
    steps:
      - name: Check out code into the Go module directory
        uses: actions/checkout@v2
        with:
          # When checking out the repository that
          # triggered a workflow, this defaults to the reference or SHA for that event.
          # Default value should work for both pull_request and merge(push) event.
          ref: ${{github.event.pull_request.head.sha}}

      - uses: ./.github/workflows/actions/compatibility
        with:
          ray_version: 2.4.0

  test-compatibility-2_5_0:
    needs:
      - build_operator
      - build_apiserver
      - lint
    runs-on: ubuntu-latest
    name: Compatibility Test - 2.5.0
    steps:
      - name: Check out code into the Go module directory
        uses: actions/checkout@v2
        with:
          # When checking out the repository that
          # triggered a workflow, this defaults to the reference or SHA for that event.
          # Default value should work for both pull_request and merge(push) event.
          ref: ${{github.event.pull_request.head.sha}}

      - uses: ./.github/workflows/actions/compatibility
        with:
          ray_version: 2.5.0
  
  test-compatibility-2_6_3:
    needs:
      - build_operator
      - build_apiserver
      - lint
    runs-on: ubuntu-latest
    name: Compatibility Test - 2.6.3
    steps:
      - name: Check out code into the Go module directory
        uses: actions/checkout@v2
        with:
          # When checking out the repository that
          # triggered a workflow, this defaults to the reference or SHA for that event.
          # Default value should work for both pull_request and merge(push) event.
          ref: ${{github.event.pull_request.head.sha}}

      - uses: ./.github/workflows/actions/compatibility
        with:
          ray_version: 2.6.3

  test-compatibility-nightly:
    needs:
      - build_operator
      - build_apiserver
      - lint
    runs-on: ubuntu-latest
    name: Compatibility Test - Nightly
    steps:
      - name: Check out code into the Go module directory
        uses: actions/checkout@v2
        with:
          # When checking out the repository that
          # triggered a workflow, this defaults to the reference or SHA for that event.
          # Default value should work for both pull_request and merge(push) event.
          ref: ${{github.event.pull_request.head.sha}}

      - uses: ./.github/workflows/actions/compatibility
        with:
          ray_version: nightly

<<<<<<< HEAD
  sample-yaml-config-test-2_6_2:
    needs:
      - build_operator
      - build_apiserver
      - lint
    runs-on: ubuntu-latest
    name: Sample YAML Config Test - 2.6.2
    steps:
      - name: Check out code into the Go module directory
        uses: actions/checkout@v2
        with:
          # When checking out the repository that
          # triggered a workflow, this defaults to the reference or SHA for that event.
          # Default value should work for both pull_request and merge(push) event.
          ref: ${{github.event.pull_request.head.sha}}
      - uses: ./.github/workflows/actions/configuration
        with:
          ray_version: 2.6.2

=======
>>>>>>> f1067378
  python-client-test:
    runs-on: ubuntu-latest
    name: Python Client Test
    steps:
      - name: Set up Docker
        uses: docker-practice/actions-setup-docker@master

      - name: Install Kind
        run: |
          curl -Lo ./kind https://kind.sigs.k8s.io/dl/v0.11.1/kind-linux-amd64
          chmod +x ./kind
          sudo mv ./kind /usr/local/bin/kind
          kind create cluster
        shell: bash

      - name: Checkout Python
        uses: actions/checkout@v2

      - name: Setup Python
        uses: actions/setup-python@v2
        with:
          python-version: '3.x'

      - name: Install package and run unittest for Python client
        working-directory: ./clients/python-client
        run: |
          pip install -e .
          python3 -m unittest discover 'python_client_test/'<|MERGE_RESOLUTION|>--- conflicted
+++ resolved
@@ -387,28 +387,6 @@
         with:
           ray_version: nightly
 
-<<<<<<< HEAD
-  sample-yaml-config-test-2_6_2:
-    needs:
-      - build_operator
-      - build_apiserver
-      - lint
-    runs-on: ubuntu-latest
-    name: Sample YAML Config Test - 2.6.2
-    steps:
-      - name: Check out code into the Go module directory
-        uses: actions/checkout@v2
-        with:
-          # When checking out the repository that
-          # triggered a workflow, this defaults to the reference or SHA for that event.
-          # Default value should work for both pull_request and merge(push) event.
-          ref: ${{github.event.pull_request.head.sha}}
-      - uses: ./.github/workflows/actions/configuration
-        with:
-          ray_version: 2.6.2
-
-=======
->>>>>>> f1067378
   python-client-test:
     runs-on: ubuntu-latest
     name: Python Client Test
