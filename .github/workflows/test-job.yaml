name: Go-build-and-test

on:
  push:
    branches:
    - master
  pull_request:
    branches: [ master ]

env:
  testing-arch: amd64

jobs:
  lint:
    name: Lint
    runs-on: ubuntu-latest
    steps:
    - name: Set up Go 1.17.x
      uses: actions/setup-go@v2
      with:
        # Use the same go version with build job
        go-version: '1.17'

    - name: Check out code into the Go module directory
      uses: actions/checkout@v2
      with:
        # When checking out the repository that
        # triggered a workflow, this defaults to the reference or SHA for that event.
        # Default value should work for both pull_request and merge(push) event.
        ref: ${{github.event.pull_request.head.sha}}

    - name: Install goimports and gofumpt
      run: |
        go install golang.org/x/tools/cmd/goimports@latest
        go install mvdan.cc/gofumpt@v0.3.1

    - name: Run gofmt
      uses: Jerome1337/gofmt-action@v1.0.4
      with:
        gofmt-path: 'apiserver cli ray-operator'
        gofmt-flags: '-l -d -s'

    - name: Run linter against ray operator
      uses: golangci/golangci-lint-action@v2
      with:
          # Optional: version of golangci-lint to use in form of v1.2 or v1.2.3 or `latest` to use the latest version
          version: v1.50.1

          # Optional: working directory, useful for monorepos
          working-directory: ./ray-operator

          # Optional: golangci-lint command line arguments.
          # args: --issues-exit-code=0
          args: --timeout=3m

          # Optional: show only new issues if it's a pull request. The default value is `false`.
          # only-new-issues: true

          # Optional: if set to true then the action will use pre-installed Go.
          skip-go-installation: true

          # Optional: if set to true then the action don't cache or restore ~/go/pkg.
          skip-pkg-cache: true

          # Optional: if set to true then the action don't cache or restore ~/.cache/go-build.
          # skip-build-cache: true

    - name: Run linter against apiserver
      uses: golangci/golangci-lint-action@v2
      with:
        version: v1.29
        working-directory: ./apiserver
        args: --timeout=3m
        skip-go-installation: true
        skip-pkg-cache: true

    - name: Run linter against cli
      uses: golangci/golangci-lint-action@v2
      with:
        version: v1.29
        working-directory: ./cli
        args: --timeout=3m
        skip-go-installation: true
        skip-pkg-cache: true

    - name: Run goimports
      run: test -z "$(set -o pipefail && $(go env GOPATH)/bin/goimports -l apiserver/ ray-operator/ cli/ | tee goimports.out)" || { cat goimports.out && exit 1; }

    - name: Open this to see how to fix goimports if it fails
      run: |
        echo "Run command 'goimports -w apiserver/ ray-operator/ cli/' to correct your code format."
        echo "Proposed format changes:"
        $(go env GOPATH)/bin/goimports -d apiserver/ ray-operator/ cli/
      if: failure()

    - name: Run gofumpt
      run: test -z "$(set -o pipefail && $(go env GOPATH)/bin/gofumpt -l apiserver/ ray-operator/ cli/ | tee gofumpt.out)" || { cat gofumpt.out && exit 1; }

    - name: Open this to see how to fix gofumpt if it fails
      run: |
        echo "Run command 'gofumpt -w apiserver/ ray-operator/ cli/' to correct your code format."
        echo "Proposed format changes:"
        $(go env GOPATH)/bin/gofumpt -d apiserver/ ray-operator/ cli/
      if: failure()

  build_apiserver:
    env:
      working-directory: ./apiserver
      cli-working-directory: ./cli
    name: Build Apiserver, CLI Binaries and Docker Images
    runs-on: ubuntu-latest
    steps:

      - name: Set up Go 1.17.x
        uses: actions/setup-go@v2
        with:
          go-version: '1.17'

      - name: Check out code into the Go module directory
        uses: actions/checkout@v2
        with:
          # When checking out the repository that
          # triggered a workflow, this defaults to the reference or SHA for that event.
          # Default value should work for both pull_request and merge(push) event.
          ref: ${{github.event.pull_request.head.sha}}

      - name: list directories
        working-directory: ${{env.working-directory}}
        run: |
          pwd
          ls -R

      - name: install kubebuilder
        run: |
          wget https://github.com/kubernetes-sigs/kubebuilder/releases/download/v3.0.0/kubebuilder_$(go env GOOS)_$(go env GOARCH)
          sudo mv kubebuilder_$(go env GOOS)_$(go env GOARCH) /usr/local/bin/kubebuilder

      - name: Get revision SHA
        id: vars
        run: echo "::set-output name=sha_short::$(git rev-parse --short HEAD)"

      - name: Get dependencies
        run: go mod download
        working-directory: ${{env.working-directory}}

      - name: Build
        run: go build ./...
        working-directory: ${{env.working-directory}}

      - name: Test
        run: go test ./...
        working-directory: ${{env.working-directory}}

      - name: Set up Docker
        uses: docker-practice/actions-setup-docker@master

      - name: Build Docker Image - Apiserver
        run: |
          docker build -t kuberay/apiserver:${{ steps.vars.outputs.sha_short }} -f apiserver/Dockerfile .
          docker save -o /tmp/apiserver.tar kuberay/apiserver:${{ steps.vars.outputs.sha_short }}

      - name: Upload Artifact Apiserver
        uses: actions/upload-artifact@v2
        with:
          name: apiserver_img
          path: /tmp/apiserver.tar

      - name: Log in to Docker Hub
        uses: docker/login-action@f054a8b539a109f9f41c372932f1ae047eff08c9
        with:
          username: ${{ secrets.DOCKER_USERNAME }}
          password: ${{ secrets.DOCKER_PASSWORD }}
        if: contains(fromJson('["refs/heads/master", "refs/heads/release-0.3"]'), github.ref)

      - name: Push Apiserver to DockerHub
        run: |
          docker push kuberay/apiserver:${{ steps.vars.outputs.sha_short }};
          docker image tag kuberay/apiserver:${{ steps.vars.outputs.sha_short }} kuberay/apiserver:nightly;
          docker push kuberay/apiserver:nightly

        working-directory: ${{env.working-directory}}
        if: contains(fromJson('["refs/heads/master", "refs/heads/release-0.3"]'), github.ref)

      - name: Build CLI
        run: go build -o kuberay -a main.go
        working-directory: ${{env.cli-working-directory}}

  build_operator:
    env:
      working-directory: ./ray-operator
    name: Build Operator Binaries and Docker Images
    runs-on: ubuntu-latest
    steps:

    - name: Set up Go 1.17.x
      uses: actions/setup-go@v2
      with:
        go-version: '1.17'

    - name: Check out code into the Go module directory
      uses: actions/checkout@v2
      with:
        # When checking out the repository that
        # triggered a workflow, this defaults to the reference or SHA for that event.
        # Default value should work for both pull_request and merge(push) event.
        ref: ${{github.event.pull_request.head.sha}}

    - name: list directories
      working-directory: ${{env.working-directory}}
      run: |
        pwd
        ls -R

    - name: install kubebuilder
      run: |
        wget https://github.com/kubernetes-sigs/kubebuilder/releases/download/v3.0.0/kubebuilder_$(go env GOOS)_$(go env GOARCH)
        sudo mv kubebuilder_$(go env GOOS)_$(go env GOARCH) /usr/local/bin/kubebuilder

    - name: Get revision SHA
      id: vars
      run: echo "::set-output name=sha_short::$(git rev-parse --short HEAD)"

    - name: Get dependencies
      run: go mod download
      working-directory: ${{env.working-directory}}

    - name: Build
      run: make build
      working-directory: ${{env.working-directory}}

    - name: Test
      run: make test
      working-directory: ${{env.working-directory}}

    - name: Set up Docker
      uses: docker-practice/actions-setup-docker@master

    - name: Build Docker Image - Operator
      run: |
        IMG=kuberay/operator:${{ steps.vars.outputs.sha_short }} make docker-buildx
        docker save -o /tmp/operator.tar kuberay/operator:${{ steps.vars.outputs.sha_short }}-${{env.testing-arch}}
      working-directory: ${{env.working-directory}}

    - name: Upload Artifact Operator
      uses: actions/upload-artifact@v2
      with:
        name: operator_img
        path: /tmp/operator.tar

    - name: Log in to Docker Hub
      uses: docker/login-action@f054a8b539a109f9f41c372932f1ae047eff08c9
      with:
        username: ${{ secrets.DOCKER_USERNAME }}
        password: ${{ secrets.DOCKER_PASSWORD }}
      if: contains(fromJson('["refs/heads/master", "refs/heads/release-0.3"]'), github.ref)

    - name: Push Operator to DockerHub
      run: |
        docker buildx build --push \
          --platform linux/amd64,linux/arm64 \
          -t kuberay/operator:${{ steps.vars.outputs.sha_short }} \
          -t kuberay/operator:nightly \
          .;

      working-directory: ${{env.working-directory}}
      if: contains(fromJson('["refs/heads/master", "refs/heads/release-0.3"]'), github.ref)

  test-compatibility-1_13_0:
    needs:
      - build_operator
      - build_apiserver
      - lint
    runs-on: ubuntu-latest
    name: Compatibility Test - 1.13.0
    steps:
      - name: Check out code into the Go module directory
        uses: actions/checkout@v2
        with:
          # When checking out the repository that
          # triggered a workflow, this defaults to the reference or SHA for that event.
          # Default value should work for both pull_request and merge(push) event.
          ref: ${{github.event.pull_request.head.sha}}

      - uses: ./.github/workflows/actions/compatibility
        with:
          ray_version: 1.13.0
          testing_arch: ${{env.testing-arch}}

  test-compatibility-2_1_0:
    needs:
      - build_operator
      - build_apiserver
      - lint
    runs-on: ubuntu-latest
    name: Compatibility Test - 2.1.0
    steps:
      - name: Check out code into the Go module directory
        uses: actions/checkout@v2
        with:
          # When checking out the repository that
          # triggered a workflow, this defaults to the reference or SHA for that event.
          # Default value should work for both pull_request and merge(push) event.
          ref: ${{github.event.pull_request.head.sha}}

      - uses: ./.github/workflows/actions/compatibility
        with:
<<<<<<< HEAD
          ray_version: 2.0.0
          testing_arch: ${{env.testing-arch}}
=======
          ray_version: 2.1.0
>>>>>>> 8da54d4c

  test-compatibility-2_2_0:
    needs:
      - build_operator
      - build_apiserver
      - lint
    runs-on: ubuntu-latest
    name: Compatibility Test - 2.2.0
    steps:
      - name: Check out code into the Go module directory
        uses: actions/checkout@v2
        with:
          # When checking out the repository that
          # triggered a workflow, this defaults to the reference or SHA for that event.
          # Default value should work for both pull_request and merge(push) event.
          ref: ${{github.event.pull_request.head.sha}}

      - uses: ./.github/workflows/actions/compatibility
        with:
<<<<<<< HEAD
          ray_version: 2.1.0
          testing_arch: ${{env.testing-arch}}
=======
          ray_version: 2.2.0
>>>>>>> 8da54d4c

  test-compatibility-2_3_0:
    needs:
      - build_operator
      - build_apiserver
      - lint
    runs-on: ubuntu-latest
    name: Compatibility Test - 2.3.0
    steps:
      - name: Check out code into the Go module directory
        uses: actions/checkout@v2
        with:
          # When checking out the repository that
          # triggered a workflow, this defaults to the reference or SHA for that event.
          # Default value should work for both pull_request and merge(push) event.
          ref: ${{github.event.pull_request.head.sha}}

      - uses: ./.github/workflows/actions/compatibility
        with:
<<<<<<< HEAD
          ray_version: 2.2.0
          testing_arch: ${{env.testing-arch}}
=======
          ray_version: 2.3.0
>>>>>>> 8da54d4c

  test-compatibility-nightly:
    needs:
      - build_operator
      - build_apiserver
      - lint
    runs-on: ubuntu-latest
    name: Compatibility Test - Nightly
    steps:
      - name: Check out code into the Go module directory
        uses: actions/checkout@v2
        with:
          # When checking out the repository that
          # triggered a workflow, this defaults to the reference or SHA for that event.
          # Default value should work for both pull_request and merge(push) event.
          ref: ${{github.event.pull_request.head.sha}}

      - uses: ./.github/workflows/actions/compatibility
        with:
          ray_version: nightly
          testing_arch: ${{env.testing-arch}}

  sample-yaml-config-test-2_3_0:
    needs:
      - build_operator
      - build_apiserver
      - lint
    runs-on: ubuntu-latest
    name: Sample YAML Config Test - 2.3.0
    steps:
      - name: Check out code into the Go module directory
        uses: actions/checkout@v2
        with:
          # When checking out the repository that
          # triggered a workflow, this defaults to the reference or SHA for that event.
          # Default value should work for both pull_request and merge(push) event.
          ref: ${{github.event.pull_request.head.sha}}
      - uses: ./.github/workflows/actions/configuration
        with:
          ray_version: 2.3.0
          testing_arch: ${{env.testing-arch}}<|MERGE_RESOLUTION|>--- conflicted
+++ resolved
@@ -304,62 +304,49 @@
 
       - uses: ./.github/workflows/actions/compatibility
         with:
-<<<<<<< HEAD
-          ray_version: 2.0.0
-          testing_arch: ${{env.testing-arch}}
-=======
-          ray_version: 2.1.0
->>>>>>> 8da54d4c
-
-  test-compatibility-2_2_0:
-    needs:
-      - build_operator
-      - build_apiserver
-      - lint
-    runs-on: ubuntu-latest
-    name: Compatibility Test - 2.2.0
-    steps:
-      - name: Check out code into the Go module directory
-        uses: actions/checkout@v2
-        with:
-          # When checking out the repository that
-          # triggered a workflow, this defaults to the reference or SHA for that event.
-          # Default value should work for both pull_request and merge(push) event.
-          ref: ${{github.event.pull_request.head.sha}}
-
-      - uses: ./.github/workflows/actions/compatibility
-        with:
-<<<<<<< HEAD
           ray_version: 2.1.0
           testing_arch: ${{env.testing-arch}}
-=======
-          ray_version: 2.2.0
->>>>>>> 8da54d4c
-
-  test-compatibility-2_3_0:
-    needs:
-      - build_operator
-      - build_apiserver
-      - lint
-    runs-on: ubuntu-latest
-    name: Compatibility Test - 2.3.0
-    steps:
-      - name: Check out code into the Go module directory
-        uses: actions/checkout@v2
-        with:
-          # When checking out the repository that
-          # triggered a workflow, this defaults to the reference or SHA for that event.
-          # Default value should work for both pull_request and merge(push) event.
-          ref: ${{github.event.pull_request.head.sha}}
-
-      - uses: ./.github/workflows/actions/compatibility
-        with:
-<<<<<<< HEAD
+
+  test-compatibility-2_2_0:
+    needs:
+      - build_operator
+      - build_apiserver
+      - lint
+    runs-on: ubuntu-latest
+    name: Compatibility Test - 2.2.0
+    steps:
+      - name: Check out code into the Go module directory
+        uses: actions/checkout@v2
+        with:
+          # When checking out the repository that
+          # triggered a workflow, this defaults to the reference or SHA for that event.
+          # Default value should work for both pull_request and merge(push) event.
+          ref: ${{github.event.pull_request.head.sha}}
+
+      - uses: ./.github/workflows/actions/compatibility
+        with:
           ray_version: 2.2.0
           testing_arch: ${{env.testing-arch}}
-=======
+
+  test-compatibility-2_3_0:
+    needs:
+      - build_operator
+      - build_apiserver
+      - lint
+    runs-on: ubuntu-latest
+    name: Compatibility Test - 2.3.0
+    steps:
+      - name: Check out code into the Go module directory
+        uses: actions/checkout@v2
+        with:
+          # When checking out the repository that
+          # triggered a workflow, this defaults to the reference or SHA for that event.
+          # Default value should work for both pull_request and merge(push) event.
+          ref: ${{github.event.pull_request.head.sha}}
+
+      - uses: ./.github/workflows/actions/compatibility
+        with:
           ray_version: 2.3.0
->>>>>>> 8da54d4c
 
   test-compatibility-nightly:
     needs:
